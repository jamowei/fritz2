--- conflicted
+++ resolved
@@ -31,10 +31,7 @@
 
     fun <X : Element> Flow<Tag<X>>.bind(): SingleMountPoint<WithDomNode<Element>> = DomMountPoint(this, domNode)
 
-<<<<<<< HEAD
     fun <X : Element> Seq<Tag<X>>.bind(): MultiMountPoint<WithDomNode<Element>> = DomMultiMountPoint(this, domNode)
-=======
-    fun <X : Element> Flow<Patch<Tag<X>>>.bind(): MultiMountPoint<WithDomNode<Element>> = DomMultiMountPoint(this, domNode)
 
     operator fun <T> T.not() = Const(this)
 
@@ -43,5 +40,4 @@
     var classes: Flow<List<String>>
         get() {throw NotImplementedError()}
         set(values) { attribute("class", values)}
->>>>>>> bf153298
 }