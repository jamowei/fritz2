--- conflicted
+++ resolved
@@ -1,18 +1,9 @@
 package dev.fritz2.remote
 
-import dev.fritz2.test.rest
+import dev.fritz2.identification.uniqueId
+import dev.fritz2.test.getFreshCrudcrudEndpoint
 import dev.fritz2.test.runTest
-<<<<<<< HEAD
-import dev.fritz2.test.test
-import dev.fritz2.test.testServer
-import kotlin.random.Random
-import kotlin.test.Test
-import kotlin.test.assertFailsWith
-import kotlin.test.assertFalse
-import kotlin.test.assertTrue
-=======
 import kotlin.test.*
->>>>>>> ace4a547
 
 /**
  * See [Httpbin](https://httpbin.org/) for testing endpoints
@@ -20,15 +11,14 @@
 @Ignore
 class RemoteTests {
 
-    private val codes = listOf<Short>(400, 401, 403, 404, 429, 500, 501, 503)
+    private val remote = remote("https://httpbin.org")
+    private val codes = listOf<Short>(401, 500)
 
 
     @Test
     fun testHTTPMethods() = runTest {
-        val remote = testServer(test)
         remote.get("get")
         remote.delete("delete")
-        remote.head("head")
         remote.body("").patch("patch")
         remote.body("").post("post")
         remote.body("").put("put")
@@ -37,20 +27,18 @@
 
     @Test
     fun testBasicAuth() = runTest {
-        val remote = testServer(test)
-        val user = "test"
-        val password = "password"
-        remote.basicAuth(user, password).get("basicAuth")
+        val user = "test-user"
+        val password = "awl12@d+aw23"
+        remote.basicAuth(user, password).get("basic-auth/$user/$password")
 
         assertFailsWith(FetchException::class) {
-            remote.basicAuth(user, password+"w").get("basicAuth")
+            remote.basicAuth(user, password).get("basic-auth/$user/${password}a")
         }
     }
 
 
     @Test
-    fun testErrorStatusCodes() = runTest {
-        val remote = testServer(test)
+    fun testGetStatusCodes() = runTest {
         for(code in codes) {
             assertFailsWith(FetchException::class) {
                 remote.get("status/$code")
@@ -58,43 +46,76 @@
         }
     }
 
+
     @Test
-    fun testHeaders() = runTest {
-        val remote = testServer(test)
-        val body: String = remote
-            .acceptJson()
-            .cacheControl("no-cache")
-            .header("test", "this is a test")
-            .get("headers").getBody()
-        assertTrue(body.contains(Regex("""accept.+application/json""")), "Accept header not found")
-        assertTrue(body.contains(Regex("""cache-control.+no-cache""")), "Cache-Control header not found")
-        assertTrue(body.contains(Regex("""test.+this is a test""")), "Test header not found")
+    fun testDeleteStatusCodes() = runTest {
+        for(code in codes) {
+            assertFailsWith(FetchException::class) {
+                remote.delete("status/$code")
+            }
+        }
     }
 
     @Test
+    fun testPatchStatusCodes() = runTest {
+        for(code in codes) {
+            assertFailsWith(FetchException::class) {
+                remote.body("").patch("status/$code")
+            }
+        }
+    }
+
+    @Test
+    fun testPostStatusCodes() = runTest {
+        for(code in codes) {
+            assertFailsWith(FetchException::class) {
+                remote.body("").post("status/$code")
+            }
+        }
+    }
+
+    @Test
+    fun testPutStatusCodes() = runTest {
+        for(code in codes) {
+            assertFailsWith(FetchException::class) {
+                remote.body("").put("status/$code")
+            }
+        }
+    }
+
+    @Test
+    fun testGetHeaders() = runTest {
+        val body: String = remote.acceptJson().cacheControl("no-cache").get("headers").getBody()
+        assertTrue(body.contains(Regex("""Accept.+application/json""")), "Accept header not found")
+        assertTrue(body.contains(Regex("""Cache-Control.+no-cache""")), "Cache-Control header not found")
+    }
+
+    /**
+     * See [crudcrud.com](https://crudcrud.com).
+     */
+    @Test
     fun testCRUDMethods() = runTest {
-        val remote = testServer(rest)
-        val texts = mutableListOf<String>()
+        val users = getFreshCrudcrudEndpoint().append("/users")
+        val names = mutableListOf<String>()
         val ids = mutableListOf<String>()
-        for (i in 0..5) {
-            val text = Random.nextLong().toString()
-            texts.add(text)
-            val saved = remote.body("""{"text": "$text"}""")
-                .contentType("application/json").post().getBody()
-            val id = JSON.parse<dynamic>(saved)._id as String
-            ids.add(id)
-            assertTrue(saved.contains(text), "saved entity not like posted")
+        for (i in 1..3) {
+            val name = "name-${uniqueId()}"
+            names.add(name)
+            val saved = users.body("""{"num": $i, "name": "$name"}""").contentType("application/json").post().getBody()
+            val id = JSON.parse<dynamic>(saved)._id
+            if(id != undefined) ids.add(id as String)
+            assertTrue(saved.contains(name), "saved entity not like posted")
         }
-        val load = remote.acceptJson().get().getBody()
-        for (text in texts) {
-            assertTrue(load.contains(text), "posted entity is not in list")
+        val load = users.acceptJson().get().getBody()
+        for(name in names) {
+            assertTrue(load.contains(name), "posted entity is not in list")
         }
         for (id in ids) {
-            remote.delete(id)
+            users.delete(id)
         }
-        val empty = remote.acceptJson().get().getBody()
-        for (text in texts) {
-            assertFalse(empty.contains(text), "deleted entity is in list")
+        val empty = users.acceptJson().get().getBody()
+        for(name in names) {
+            assertFalse(empty.contains(name), "deleted entity is in list")
         }
     }
 
