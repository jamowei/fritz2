import dev.fritz2.binding.RootStore
<<<<<<< HEAD
import dev.fritz2.components.icon
import dev.fritz2.components.lineUp
import dev.fritz2.components.stackUp
import dev.fritz2.components.tooltip
=======
import dev.fritz2.components.*
>>>>>>> a3d9862f
import dev.fritz2.dom.html.A
import dev.fritz2.dom.html.Div
import dev.fritz2.dom.html.RenderContext
import dev.fritz2.dom.mount
import dev.fritz2.routing.Router
import dev.fritz2.routing.router
<<<<<<< HEAD
import dev.fritz2.styling.params.styled
import dev.fritz2.styling.theme.Theme
import dev.fritz2.styling.theme.render
=======
import dev.fritz2.styling.StyleClass
import dev.fritz2.styling.params.BasicParams
import dev.fritz2.styling.params.RadiiContext
import dev.fritz2.styling.params.Style
import dev.fritz2.styling.staticStyle
import dev.fritz2.styling.style
import dev.fritz2.styling.theme.Theme
import dev.fritz2.styling.theme.render
import dev.fritz2.styling.whenever
>>>>>>> a3d9862f
import kotlinx.coroutines.ExperimentalCoroutinesApi
import kotlinx.coroutines.flow.distinctUntilChanged
import kotlinx.coroutines.flow.map
import kotlinx.coroutines.flow.onEach

fun RenderContext.showcaseHeader(text: String) {
    (::h1.styled {
    }) { +text }
}

fun RenderContext.showcaseSection(text: String) {
    (::h3.styled {
        borders {
            left {
                width { "6px" }
                style { solid }
                color { primary }
            }
        }
        margins { top { "3rem !important" } }
        paddings { left { smaller } }
    }) { +text }
}


val componentFrame: Style<BasicParams> = { // Auslagerung von Style
    width { "100%"}
    border {
        width { thin}
        color { light }
    }
    radius { larger }
    padding{ normal }
}

fun RenderContext.componentFrame(init: Div.() -> Unit): Div { //Auslagerung von Komponente
    return (::div.styled {
        width { "100%"}
        border {
            width { thin }
            color { light }
        }
        radius { larger }
        padding{ normal }
    }){
        init()
    }
}

fun RenderContext.simpleLinkWithBackground(linkUri: String, linkText: String): A {
    return (::a.styled {
        fontSize { large }
<<<<<<< HEAD
        color { warning }
        hover {
            color { light }
=======
        color { primary }
        hover {
            color { secondary }
>>>>>>> a3d9862f
            background { color { dark } }
            radius { "5%" }
        }
        paddings {
            left { "0.3rem" }
            right { "0.3rem" }
        }
    }) {
        +linkText
        href(linkUri)
    }
}

fun RenderContext.simpleAnchorWithBackground(linkText: String): A {
    return (::a.styled {
        fontSize { large }
<<<<<<< HEAD
        color { warning }
        hover {
            color { light }
=======
        color { primary }
        hover {
            color { secondary }
>>>>>>> a3d9862f
            background { color { dark } }
        }
        radius { "5%" }
        paddings {
            left { "0.3rem" }
            right { "0.3rem" }
        }
    }) {
        +linkText
        href("#$linkText")
    }
}

fun RenderContext.simpleAnchor(linkText: String): A {
    return (::a.styled {
        fontSize { large }
        hover {
<<<<<<< HEAD
            color { warning }
=======
            color { primary }
        }
    }) {
        +linkText
        href("#$linkText")
    }
}

fun RenderContext.navAnchor(linkText: String, href: String): Div {
    return (::div.styled {
            radius { normal }
            border {
                width { none }
            }
            hover {
                background {
                    color { light_hover }
                }
            }
            paddings{
                top { tiny }
                bottom { tiny }
                left { small }
                right { small }
            }
        }){
        (::a.styled {
            fontSize { normal }
            fontWeight { semiBold }
            color { dark }
        }) {
            +linkText
            href(href)
        }
    }
}

val themes = listOf<ExtendedTheme>(SmallFonts(), LargeFonts())

object ThemeStore : RootStore<Int>(0) {
    val selectTheme = handle<Int> { _, index ->
        Theme.use(themes[index])
        index
    }
}


fun RenderContext.menuAnchor(linkText: String, router: Router<String>): Div {

    val selected = style ({
            width { "90%" }
            radius { normal }
            border {
                width { none }
            }
            background { color { secondary } }
            paddings {
                top { tiny }
                bottom { tiny }
                left { small }
                right { small }
            }
        },"prefix")

    val isActive = router.data.map { hash ->
        console.log(hash)  //druckt in die Konsole im Browser
        hash == linkText //map den reinkommenden Wert des Flow auf einen Boolean
    }.distinctUntilChanged().onEach { if (it) PlaygroundComponent.update() }

    return (::div.styled {
        width { "90%" }
        radius { normal }
        border {
            width { none }
        }
        hover {
            background {
                color { light_hover }
            }
>>>>>>> a3d9862f
        }
        paddings{
            top { tiny }
            bottom { tiny }
            left { small }
            right { small }
        }
    }) {
        className ( selected.whenever(isActive){ it }) // der Name der StyleClass wird das zu stylende Element (in diesem Fall der Div-Container) angehängt
        nonHoverAnchor(linkText)
    }
}

fun RenderContext.nonHoverAnchor(linkText: String): A {
    return (::a.styled {
        fontSize { small }
        fontWeight { "500" }
    }) {
        +linkText
        href("#$linkText")
    }
}

<<<<<<< HEAD
val themes = listOf<ExtendedTheme>(SmallFonts(), LargeFonts())

object ThemeStore : RootStore<Int>(0) {
    val selectTheme = handle<Int> { _, index ->
        Theme.use(themes[index])
        index
    }
=======
val showcaseCode = staticStyle(
    "showcase-code", """
            padding: 2px 0.25rem;
            font-size: 0.875em;
            white-space: nowrap;
            line-height: normal;
            color: rgb(128, 90, 213);
            font-family: SFMono-Regular, Menlo, Monaco, Consolas, monospace;
    """
)

fun RenderContext.c(text: String) {
    span(showcaseCode.name) { +text }
>>>>>>> a3d9862f
}


@ExperimentalCoroutinesApi
fun main() {
    val router = router("")

    render(themes.first()) { theme ->
<<<<<<< HEAD
        lineUp({
            alignItems { stretch }
            color { dark }
            minHeight { "100%" }
        }) {
            items {
                stackUp({
                    padding { "1.0rem" }
                    minWidth { "200px" }
                    minHeight { "100%" }
                    display { flex }
                    wrap { nowrap }
                    direction { column }
                    alignItems { flexEnd }
                    background { color { dark } }
                    color { light }
                    paddings {
                        top { "50px" }
                    }
                }, id = "menue-left")
                {
                    items {
                        (::p.styled {
                            paddings {
                                bottom { "2.0rem" }
                            }
                        }) {
                            simpleAnchor("welcome")
                        }

                        simpleAnchor("flexbox")
                        simpleAnchor("gridbox")
                        simpleAnchor("stack")
                        simpleAnchor("icons")
                        simpleAnchor("spinner")
                        simpleAnchor("buttons")
                        simpleAnchor("popover")
                        simpleAnchor("modal")
                        simpleAnchor("input")
                        simpleAnchor("checkboxes")
                        simpleAnchor("radios")
                        simpleAnchor("switch")
                        simpleAnchor("formcontrol")
                        simpleAnchor("datatable")

                        (::a.styled {
                            tooltip("visit us on", "www.fritz2.dev") { left }()
                            after {
                                textAlign { center }
                                background { color { warning } }
                                color { dark }
                            }
                            paddings {
                                top { "1.5rem" }
=======
        navBar {
            brand {
                (::a.styled {
                    tooltip("visit us on", "www.fritz2.dev") { right }()
                    after {
                        textAlign { center }
                        background { color { primary } }
                        color { light }
                    }
                    alignItems { end }
                }) {
                    href("https://www.fritz2.dev/")
                    target("fritz2")

                    icon({
                        size { "2.5rem" }
                        color { primary }
                    }) { fromTheme { fritz2 } }

                    (::span.styled {
                        margins { left { normal } }
                        verticalAlign { sub }
                        fontSize { larger }
                        fontWeight { lighter }
                    }) { +"fritz2 - component library" }
                }
            }

            actions {
                lineUp {
                    items {
                        navAnchor("Documentation", "https://fritz2.dev")
                        navAnchor("API", "https://fritz2.dev")
                        navAnchor("Examples", "https://fritz2.dev")
                        navAnchor("Github", "https://fritz2.dev")
                    }
                }
            }
        }

        lineUp({
            alignItems { stretch }
            color { dark }
            minHeight { "100%" }
        }) {
            items {
                stackUp({
                    margins {
                        top { larger }
                    }
                    padding { "1rem" }
                    minWidth { "200px" }
                    minHeight { "100%" }
                    display { flex }
                    wrap { nowrap }
                    direction { column }
                    alignItems { flexStart }
                    background { color { base } }
                    color { dark }
                    paddings {
                        top { "50px" }
                    }
                    /*
                    borders {
                        right {
                            width { "2px" }
                            color { light }
                        }
                    }*/
                }, id = "menue-left")
                {
                    items {
                        (::p.styled {
                            //width { "100%" }
                            paddings {
                                bottom { "2.0rem" }
>>>>>>> a3d9862f
                            }
                            alignItems { end }
                        }) {
<<<<<<< HEAD
                            href("https://www.fritz2.dev/")
                            target("fritz2")

                            icon({
                                size { "3rem" }
                                hover {
                                    color { warning }
                                }
                            }) {
                                fromTheme {
                                    fritz2
                                }
                            }
=======
                            menuAnchor("Welcome", router)
                        }

                        menuAnchor("Flexbox", router)
                        menuAnchor("Gridbox", router)
                        menuAnchor("Stack", router)
                        menuAnchor("Icons", router)
                        menuAnchor("Spinner", router)
                        menuAnchor("Buttons", router)
                        menuAnchor("Popover", router)
                        menuAnchor("Modal", router)
                        menuAnchor("Input", router)
                        menuAnchor("Multiselect", router)
                        menuAnchor("Singleselect", router)
                        menuAnchor("Formcontrol", router)
                    }
                }
                (::div.styled(id = "content-right") {
                    paddings {
                        all { "2.0rem" }
                    }
                    width {
                        "100%"
                    }
                }) {

                    // todo we might want a better flex demo
                    // todo we might want a dedicated theme demo (or use formcontrol (rename) --> all
                    //  together)
                    router.data.render { site ->
                        when (site) {
                            "Icons" -> iconsDemo()
                            "Spinner" -> spinnerDemo()
                            "Input" -> inputDemo()
                            "Buttons" -> buttonDemo()
                            "Formcontrol" -> formControlDemo()
                            "Flexbox" -> flexBoxDemo(theme)
                            "Gridbox" -> gridBoxDemo()
                            "Multiselect" -> multiSelectDemo()
                            "Singleselect" -> singleSelectDemo()
                            "Stack" -> stackDemo()
                            "Modal" -> modalDemo()
                            "Popover" -> popoverDemo()
                            "Welcome" -> welcome()
                            else -> welcome()
>>>>>>> a3d9862f
                        }
                    }
                }
                (::div.styled(id = "content-right") {
                    paddings {
                        all { "2.0rem" }
                    }
                    width {
                        "100%"
                    }
                }) {

                    // todo we might want a better flex demo
                    // todo we might want a dedicated theme demo (or use formcontrol (rename) --> all
                    //  together)
                    router.data.render { site ->
                        when (site) {
                            "icons" -> iconsDemo()
                            "spinner" -> spinnerDemo()
                            "input" -> inputDemo()
                            "buttons" -> buttonDemo()
                            "formcontrol" -> formControlDemo()
                            "flexbox" -> flexBoxDemo(theme)
                            "gridbox" -> gridBoxDemo()
                            "checkboxes" -> checkboxesDemo()
                            "radios" -> radiosDemo()
                            "switch" -> switchDemo()
                            "stack" -> stackDemo()
                            "modal" -> modalDemo()
                            "popover" -> popoverDemo()
                            "welcome" -> welcome()
                            "datatable" -> tableDemo()
                            else -> welcome()
                        }
                    }
                }
            }
        }
    }.mount("target")
}<|MERGE_RESOLUTION|>--- conflicted
+++ resolved
@@ -1,23 +1,11 @@
 import dev.fritz2.binding.RootStore
-<<<<<<< HEAD
-import dev.fritz2.components.icon
-import dev.fritz2.components.lineUp
-import dev.fritz2.components.stackUp
-import dev.fritz2.components.tooltip
-=======
 import dev.fritz2.components.*
->>>>>>> a3d9862f
 import dev.fritz2.dom.html.A
 import dev.fritz2.dom.html.Div
 import dev.fritz2.dom.html.RenderContext
 import dev.fritz2.dom.mount
 import dev.fritz2.routing.Router
 import dev.fritz2.routing.router
-<<<<<<< HEAD
-import dev.fritz2.styling.params.styled
-import dev.fritz2.styling.theme.Theme
-import dev.fritz2.styling.theme.render
-=======
 import dev.fritz2.styling.StyleClass
 import dev.fritz2.styling.params.BasicParams
 import dev.fritz2.styling.params.RadiiContext
@@ -27,7 +15,6 @@
 import dev.fritz2.styling.theme.Theme
 import dev.fritz2.styling.theme.render
 import dev.fritz2.styling.whenever
->>>>>>> a3d9862f
 import kotlinx.coroutines.ExperimentalCoroutinesApi
 import kotlinx.coroutines.flow.distinctUntilChanged
 import kotlinx.coroutines.flow.map
@@ -80,15 +67,9 @@
 fun RenderContext.simpleLinkWithBackground(linkUri: String, linkText: String): A {
     return (::a.styled {
         fontSize { large }
-<<<<<<< HEAD
-        color { warning }
-        hover {
-            color { light }
-=======
         color { primary }
         hover {
             color { secondary }
->>>>>>> a3d9862f
             background { color { dark } }
             radius { "5%" }
         }
@@ -105,15 +86,9 @@
 fun RenderContext.simpleAnchorWithBackground(linkText: String): A {
     return (::a.styled {
         fontSize { large }
-<<<<<<< HEAD
-        color { warning }
-        hover {
-            color { light }
-=======
         color { primary }
         hover {
             color { secondary }
->>>>>>> a3d9862f
             background { color { dark } }
         }
         radius { "5%" }
@@ -131,9 +106,6 @@
     return (::a.styled {
         fontSize { large }
         hover {
-<<<<<<< HEAD
-            color { warning }
-=======
             color { primary }
         }
     }) {
@@ -213,7 +185,6 @@
             background {
                 color { light_hover }
             }
->>>>>>> a3d9862f
         }
         paddings{
             top { tiny }
@@ -237,15 +208,6 @@
     }
 }
 
-<<<<<<< HEAD
-val themes = listOf<ExtendedTheme>(SmallFonts(), LargeFonts())
-
-object ThemeStore : RootStore<Int>(0) {
-    val selectTheme = handle<Int> { _, index ->
-        Theme.use(themes[index])
-        index
-    }
-=======
 val showcaseCode = staticStyle(
     "showcase-code", """
             padding: 2px 0.25rem;
@@ -259,7 +221,6 @@
 
 fun RenderContext.c(text: String) {
     span(showcaseCode.name) { +text }
->>>>>>> a3d9862f
 }
 
 
@@ -268,62 +229,6 @@
     val router = router("")
 
     render(themes.first()) { theme ->
-<<<<<<< HEAD
-        lineUp({
-            alignItems { stretch }
-            color { dark }
-            minHeight { "100%" }
-        }) {
-            items {
-                stackUp({
-                    padding { "1.0rem" }
-                    minWidth { "200px" }
-                    minHeight { "100%" }
-                    display { flex }
-                    wrap { nowrap }
-                    direction { column }
-                    alignItems { flexEnd }
-                    background { color { dark } }
-                    color { light }
-                    paddings {
-                        top { "50px" }
-                    }
-                }, id = "menue-left")
-                {
-                    items {
-                        (::p.styled {
-                            paddings {
-                                bottom { "2.0rem" }
-                            }
-                        }) {
-                            simpleAnchor("welcome")
-                        }
-
-                        simpleAnchor("flexbox")
-                        simpleAnchor("gridbox")
-                        simpleAnchor("stack")
-                        simpleAnchor("icons")
-                        simpleAnchor("spinner")
-                        simpleAnchor("buttons")
-                        simpleAnchor("popover")
-                        simpleAnchor("modal")
-                        simpleAnchor("input")
-                        simpleAnchor("checkboxes")
-                        simpleAnchor("radios")
-                        simpleAnchor("switch")
-                        simpleAnchor("formcontrol")
-                        simpleAnchor("datatable")
-
-                        (::a.styled {
-                            tooltip("visit us on", "www.fritz2.dev") { left }()
-                            after {
-                                textAlign { center }
-                                background { color { warning } }
-                                color { dark }
-                            }
-                            paddings {
-                                top { "1.5rem" }
-=======
         navBar {
             brand {
                 (::a.styled {
@@ -400,25 +305,8 @@
                             //width { "100%" }
                             paddings {
                                 bottom { "2.0rem" }
->>>>>>> a3d9862f
                             }
-                            alignItems { end }
                         }) {
-<<<<<<< HEAD
-                            href("https://www.fritz2.dev/")
-                            target("fritz2")
-
-                            icon({
-                                size { "3rem" }
-                                hover {
-                                    color { warning }
-                                }
-                            }) {
-                                fromTheme {
-                                    fritz2
-                                }
-                            }
-=======
                             menuAnchor("Welcome", router)
                         }
 
@@ -464,40 +352,6 @@
                             "Popover" -> popoverDemo()
                             "Welcome" -> welcome()
                             else -> welcome()
->>>>>>> a3d9862f
-                        }
-                    }
-                }
-                (::div.styled(id = "content-right") {
-                    paddings {
-                        all { "2.0rem" }
-                    }
-                    width {
-                        "100%"
-                    }
-                }) {
-
-                    // todo we might want a better flex demo
-                    // todo we might want a dedicated theme demo (or use formcontrol (rename) --> all
-                    //  together)
-                    router.data.render { site ->
-                        when (site) {
-                            "icons" -> iconsDemo()
-                            "spinner" -> spinnerDemo()
-                            "input" -> inputDemo()
-                            "buttons" -> buttonDemo()
-                            "formcontrol" -> formControlDemo()
-                            "flexbox" -> flexBoxDemo(theme)
-                            "gridbox" -> gridBoxDemo()
-                            "checkboxes" -> checkboxesDemo()
-                            "radios" -> radiosDemo()
-                            "switch" -> switchDemo()
-                            "stack" -> stackDemo()
-                            "modal" -> modalDemo()
-                            "popover" -> popoverDemo()
-                            "welcome" -> welcome()
-                            "datatable" -> tableDemo()
-                            else -> welcome()
                         }
                     }
                 }
