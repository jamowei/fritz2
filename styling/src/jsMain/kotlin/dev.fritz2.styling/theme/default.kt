package dev.fritz2.styling.theme

import dev.fritz2.styling.params.*
import dev.fritz2.styling.params.BackgroundAttachments.inherit

/**
 * defines the default values and scales for fritz2
 */
open class DefaultTheme : Theme {
    override val name = "default"

    final override val breakPoints = ResponsiveValue("30em", "48em", "62em", "80em")

    override val mediaQueryMd: String = "@media screen and (min-width: ${breakPoints.md})"
    override val mediaQueryLg: String = "@media screen and (min-width: ${breakPoints.lg})"
    override val mediaQueryXl: String = "@media screen and (min-width: ${breakPoints.xl})"

    override val space = ScaledValue(
        none = "0",
        tiny = "0.25rem",
        smaller = "0.5rem",
        small = "0.75rem",
        normal = "1rem",
        large = "1.25rem",
        larger = "1.5rem",
        huge = "2rem",
        giant = "3rem",
        full = "4rem"
    )

    override val position = space

    override val gaps = space

    override val fontSizes = ScaledValue(
        smaller = "0.75rem",
        small = "0.875rem",
        normal = "1rem",
        large = "1.25rem",
        larger = "1.5rem",
        huge = "1.875rem",
        giant = "3rem",
        full = "4rem"
    )

    override val colors = object : Colors {
        override val secondary = "#b2f5ea" // rgb(178,245,234) new
        override val tertiary = "#718096" // rgb(61,64,92) formerly primary
        override val primary = "#319795" // rgb(49,151,149) formerly "#e07a5f" // rgb(224,122,95)
        override val success = "#28a745" // rgb(40,167,69)
        override val danger = "#dc3545" // rgb(220,53,69)
        override val warning = "#ffc107" // rgb(225,193,7)
        override val info = "#3182ce" // rgb(23,162,184)
        override val light = "#e2e8f0" // rgb(226,232,240)
        override val dark = "#2d3748" // rgb(45,55,72)
        override val base = "#ffffff" // rgb(255,255,255)
        override val primary_hover = "rgb(49,151,149, 0.3)"
        override val light_hover = "rgb(226,232,240, 0.5)"
        val alert = "feebc8" // rgb(254,235,200)
        override val disabled = light
        override val focus = "#3182ce"
        //color of focus of input elements: inner: #3182ce / rgb(49,130,206) outer: #acd2f2 / rgb(172,210,242)
    }

    override val fonts = object : Fonts {
        override val body =
            """Inter, sans-serif, -apple-system, BlinkMacSystemFont, "Segoe UI", Helvetica, Arial, sans-serif, "Apple Color Emoji", "Segoe UI Emoji", "Segoe UI Symbol" """
        override val heading =
            """Inter, sans-serif, -apple-system, BlinkMacSystemFont, "Segoe UI", Helvetica, Arial, sans-serif, "Apple Color Emoji", "Segoe UI Emoji", "Segoe UI Symbol" """
        override val mono = """SFMono-Regular,Menlo,Monaco,Consolas,"Liberation Mono","Courier New",monospace"""
    }

    override val lineHeights = ScaledValue(
        normal = "normal",
        tiny = "1.2",
        smaller = "1.25",
        small = "1.3",
        large = "1.5",
        larger = "1.7",
        huge = "2",
        giant = "2.25",
        full = "3"
    )

    override val letterSpacings = ScaledValue(
        smaller = "-0.05em",
        small = "-0.025em",
        normal = "0",
        large = "0.025em",
        larger = "0.05em",
        huge = "0.1em"
    )

    override val sizes = Sizes(
        tiny = "0.25rem",
        smaller = "0.5rem",
        small = "0.75rem",
        normal = "1rem",
        large = "1.25rem",
        larger = "1.5rem",
        huge = "1.75rem",
        giant = "2rem",
        full = "100%",
        wide = ScaledValue(
            tiny = "5rem",
            smaller = "8rem",
            small = "13rem",
            normal = "auto",
            large = "21rem",
            larger = "34rem",
            huge = "55rem",
            giant = "89rem",
        )
    )

    override val borderWidths = Thickness(
        none = "0px",
        normal = "2px",
        thin = "1px",
        fat = "4px",
        hair = "0.1px"
    )

    override val radii = ScaledValue(
        none = "0",
        smaller = "0.125rem",
        small = "0.225rem",
        normal = "0.375rem",
        large = "0.5rem",
        larger = "12px",
        full = "9999px"
    )

    override val shadows = Shadows(
        flat = shadow("0", "1px", "3px", color = rgba(0, 0, 0, 0.12))
                and shadow("0", "1px", "2px", rgba(0, 0, 0, 0.24)),
        raised = shadow("0", "14px", "28px", rgba(0, 0, 0, 0.25))
                and shadow(" 0", "10px", "10px", rgba(0, 0, 0, 0.22)),
        raisedFurther = shadow("0", "14px", "28px", rgba(0, 0, 0, 0.25))
                and shadow("0", "10px", "10px", rgba(0, 0, 0, 0.22)),
        top = shadow("0", "19px", "38px", rgba(0, 0, 0, 0.30))
                and shadow("0", "15px", "12px", rgba(0, 0, 0, 0.22)),
        lowered = shadow("0", "2px", "4px", color = rgba(0, 0, 0, 0.06), inset = true),
        glowing = shadow("0", "0", "2px", color = rgba(0, 0, 255, 0.5)),
        outline = shadow(
            "0",
            "0",
            "0",
            "3px",
            color = colors.secondary
        ), // changed by mkempa-np: formerly rgba(66, 153, 225, 0.6)
        danger = shadow("0", "0", "0", "1px", color = colors.danger)
    )

    override val zIndices = ZIndices(1, 100, 2, 200, 300, 2, 400, 2)

    override val opacities = WeightedValue(
        normal = "0.5"
    )

    override val icons = object : Icons {

        /*
         * Most of our provided icons are taken from the [MONO Icons](https://icons.mono.company/) Projekt, that
         * provides a solid set of useful icons. Some icons might be slightly modified and some icons
         * (like the outstanding fritz2 logo itself) are made by ourselves.
         */

        // source: [MONO Icons](https://icons.mono.company/) license: ``icons/LICENSE.md``
        override val add = IconDefinition(
            "add",
            svg = """
                <path fill-rule="evenodd" clip-rule="evenodd" d="M12 4C12.5523 4 13 4.44772 13 5V11H19C19.5523 11 20 11.4477 20 12C20 12.5523 19.5523 13 19 13H13V19C13 19.5523 12.5523 20 12 20C11.4477 20 11 19.5523 11 19V13H5C4.44772 13 4 12.5523 4 12C4 11.4477 4.44772 11 5 11H11V5C11 4.44772 11.4477 4 12 4Z" fill="currentColor"/>
            """.trimIndent()
        )

        // source: [MONO Icons](https://icons.mono.company/) license: ``icons/LICENSE.md``
        override val all = IconDefinition(
            "all",
            svg = """
                
            """.trimIndent()
        )

        // source: [MONO Icons](https://icons.mono.company/) license: ``icons/LICENSE.md``
        override val archive = IconDefinition(
            "archive",
            svg = """
                <path fill-rule="evenodd" clip-rule="evenodd" d="M2 5C2 3.89543 2.89543 3 4 3H20C21.1046 3 22 3.89543 22 5V7C22 7.74708 21.5904 8.39848 20.9835 8.74188C20.9944 8.82638 21 8.91253 21 9V19C21 20.1046 20.1046 21 19 21H5C3.89543 21 3 20.1046 3 19V9C3 8.91253 3.00561 8.82638 3.0165 8.74188C2.40961 8.39848 2 7.74707 2 7V5ZM20 7V5H4V7H20ZM5 9V19H19V9H5ZM8 12C8 11.4477 8.44772 11 9 11H15C15.5523 11 16 11.4477 16 12C16 12.5523 15.5523 13 15 13H9C8.44772 13 8 12.5523 8 12Z" fill="currentColor"/>
            """.trimIndent()
        )

        // source: [MONO Icons](https://icons.mono.company/) license: ``icons/LICENSE.md``
        override val arrowDown = IconDefinition(
            "arrowDown",
            svg = """
                <path fill-rule="evenodd" clip-rule="evenodd" d="M12 4C12.5523 4 13 4.44772 13 5V16.5858L17.2929 12.2929C17.6834 11.9024 18.3166 11.9024 18.7071 12.2929C19.0976 12.6834 19.0976 13.3166 18.7071 13.7071L12.7071 19.7071C12.3166 20.0976 11.6834 20.0976 11.2929 19.7071L5.29289 13.7071C4.90237 13.3166 4.90237 12.6834 5.29289 12.2929C5.68342 11.9024 6.31658 11.9024 6.70711 12.2929L11 16.5858V5C11 4.44772 11.4477 4 12 4Z" fill="currentColor"/>
            """.trimIndent()
        )

        // source: [MONO Icons](https://icons.mono.company/) license: ``icons/LICENSE.md``
        override val arrowLeftDown = IconDefinition(
            "arrowLeftDown",
            svg = """
                <path fill-rule="evenodd" clip-rule="evenodd" d="M17.7071 6.29289C18.0976 6.68342 18.0976 7.31658 17.7071 7.70711L9.41421 16L15 16C15.5523 16 16 16.4477 16 17C16 17.5523 15.5523 18 15 18L7 18C6.44772 18 6 17.5523 6 17L6 9C6 8.44771 6.44772 8 7 8C7.55228 8 8 8.44771 8 9L8 14.5858L16.2929 6.29289C16.6834 5.90237 17.3166 5.90237 17.7071 6.29289Z" fill="currentColor"/>
            """.trimIndent()
        )

        // source: [MONO Icons](https://icons.mono.company/) license: ``icons/LICENSE.md``
        override val arrowLeftUp = IconDefinition(
            "arrowLeftUp",
            svg = """
                <path fill-rule="evenodd" clip-rule="evenodd" d="M8 9.41421L8 15C8 15.5523 7.55228 16 7 16C6.44772 16 6 15.5523 6 15L6 7C6 6.44772 6.44772 6 7 6L15 6C15.5523 6 16 6.44772 16 7C16 7.55228 15.5523 8 15 8L9.41421 8L17.7071 16.2929C18.0976 16.6834 18.0976 17.3166 17.7071 17.7071C17.3166 18.0976 16.6834 18.0976 16.2929 17.7071L8 9.41421Z" fill="currentColor"/>
            """.trimIndent()
        )

        // source: [MONO Icons](https://icons.mono.company/) license: ``icons/LICENSE.md``
        override val arrowLeft = IconDefinition(
            "arrowLeft",
            svg = """
                <path fill-rule="evenodd" clip-rule="evenodd" d="M11.7071 5.29289C12.0976 5.68342 12.0976 6.31658 11.7071 6.70711L7.41421 11H19C19.5523 11 20 11.4477 20 12C20 12.5523 19.5523 13 19 13H7.41421L11.7071 17.2929C12.0976 17.6834 12.0976 18.3166 11.7071 18.7071C11.3166 19.0976 10.6834 19.0976 10.2929 18.7071L4.29289 12.7071C4.10536 12.5196 4 12.2652 4 12C4 11.7348 4.10536 11.4804 4.29289 11.2929L10.2929 5.29289C10.6834 4.90237 11.3166 4.90237 11.7071 5.29289Z" fill="currentColor"/>
            """.trimIndent()
        )

        // source: [MONO Icons](https://icons.mono.company/) license: ``icons/LICENSE.md``
        override val arrowRightDown = IconDefinition(
            "arrowRightDown",
            svg = """
                <path fill-rule="evenodd" clip-rule="evenodd" d="M6.29289 6.29289C6.68342 5.90237 7.31658 5.90237 7.70711 6.29289L16 14.5858L16 9C16 8.44772 16.4477 8 17 8C17.5523 8 18 8.44772 18 9L18 17C18 17.5523 17.5523 18 17 18H9C8.44771 18 8 17.5523 8 17C8 16.4477 8.44771 16 9 16H14.5858L6.29289 7.70711C5.90237 7.31658 5.90237 6.68342 6.29289 6.29289Z" fill="currentColor"/>
            """.trimIndent()
        )

        // source: [MONO Icons](https://icons.mono.company/) license: ``icons/LICENSE.md``
        override val arrowRightUp = IconDefinition(
            "arrowRightUp",
            svg = """
                <path fill-rule="evenodd" clip-rule="evenodd" d="M8 7C8 6.44772 8.44772 6 9 6L17 6C17.5523 6 18 6.44772 18 7V15C18 15.5523 17.5523 16 17 16C16.4477 16 16 15.5523 16 15V9.41421L7.70711 17.7071C7.31658 18.0976 6.68342 18.0976 6.29289 17.7071C5.90237 17.3166 5.90237 16.6834 6.29289 16.2929L14.5858 8L9 8C8.44772 8 8 7.55228 8 7Z" fill="currentColor"/>
            """.trimIndent()
        )

        // source: [MONO Icons](https://icons.mono.company/) license: ``icons/LICENSE.md``
        override val arrowRight = IconDefinition(
            "arrowRight",
            svg = """
                <path fill-rule="evenodd" clip-rule="evenodd" d="M12.2929 5.29289C12.6834 4.90237 13.3166 4.90237 13.7071 5.29289L19.7071 11.2929C19.8946 11.4804 20 11.7348 20 12C20 12.2652 19.8946 12.5196 19.7071 12.7071L13.7071 18.7071C13.3166 19.0976 12.6834 19.0976 12.2929 18.7071C11.9024 18.3166 11.9024 17.6834 12.2929 17.2929L16.5858 13L5 13C4.44772 13 4 12.5523 4 12C4 11.4477 4.44772 11 5 11L16.5858 11L12.2929 6.70711C11.9024 6.31658 11.9024 5.68342 12.2929 5.29289Z" fill="currentColor"/>
            """.trimIndent()
        )

        // source: [MONO Icons](https://icons.mono.company/) license: ``icons/LICENSE.md``
        override val arrowUp = IconDefinition(
            "arrowUp",
            svg = """
                <path fill-rule="evenodd" clip-rule="evenodd" d="M12 4C12.2652 4 12.5196 4.10536 12.7071 4.29289L18.7071 10.2929C19.0976 10.6834 19.0976 11.3166 18.7071 11.7071C18.3166 12.0976 17.6834 12.0976 17.2929 11.7071L13 7.41421L13 19C13 19.5523 12.5523 20 12 20C11.4477 20 11 19.5523 11 19L11 7.41421L6.70711 11.7071C6.31658 12.0976 5.68342 12.0976 5.29289 11.7071C4.90237 11.3166 4.90237 10.6834 5.29289 10.2929L11.2929 4.29289C11.4804 4.10536 11.7348 4 12 4Z" fill="currentColor"/>
            """.trimIndent()
        )

        // source: [MONO Icons](https://icons.mono.company/) license: ``icons/LICENSE.md``
        override val attachment = IconDefinition(
            "attachment",
            svg = """
                <path fill-rule="evenodd" clip-rule="evenodd" d="M19.4628 5.57572C18.7755 4.82596 17.5344 4.77976 16.7071 5.60711L8.60706 13.7071C8.39758 13.9166 8.39758 14.1834 8.60706 14.3929C8.81653 14.6024 9.08337 14.6024 9.29284 14.3929L15.9928 7.69289C16.3834 7.30237 17.0165 7.30237 17.4071 7.69289C17.7976 8.08342 17.7976 8.71658 17.4071 9.10711L10.7071 15.8071C9.71653 16.7976 8.18337 16.7976 7.19284 15.8071C6.20232 14.8166 6.20232 13.2834 7.19284 12.2929L15.2928 4.19289C16.8604 2.62536 19.4077 2.57435 20.9223 4.2082C22.4746 5.77661 22.5203 8.31156 20.8928 9.82132L11.4071 19.3071C9.21653 21.4976 5.78337 21.4976 3.59284 19.3071C1.40232 17.1166 1.40232 13.6834 3.59284 11.4929L11.6928 3.39289C12.0834 3.00237 12.7165 3.00237 13.1071 3.39289C13.4976 3.78342 13.4976 4.41658 13.1071 4.80711L5.00706 12.9071C3.59758 14.3166 3.59758 16.4834 5.00706 17.8929C6.41653 19.3024 8.58337 19.3024 9.99284 17.8929L19.4928 8.39289C19.5031 8.38265 19.5135 8.37263 19.5242 8.36284C20.274 7.67556 20.3202 6.43445 19.4928 5.60711C19.4826 5.59686 19.4726 5.5864 19.4628 5.57572Z" fill="currentColor"/>
            """.trimIndent()
        )

        // source: [MONO Icons](https://icons.mono.company/) license: ``icons/LICENSE.md``
        override val ban = IconDefinition(
            "ban",
            svg = """
                <path fill-rule="evenodd" clip-rule="evenodd" d="M5.68014 7.09436C4.62708 8.44904 4 10.1513 4 12C4 16.4183 7.58172 20 12 20C13.8487 20 15.551 19.3729 16.9056 18.3199L5.68014 7.09436ZM7.09436 5.68014L18.3199 16.9056C19.3729 15.551 20 13.8487 20 12C20 7.58172 16.4183 4 12 4C10.1513 4 8.44904 4.62708 7.09436 5.68014ZM2 12C2 6.47715 6.47715 2 12 2C17.5228 2 22 6.47715 22 12C22 17.5228 17.5228 22 12 22C6.47715 22 2 17.5228 2 12Z" fill="currentColor"/>
            """.trimIndent()
        )

        // source: [MONO Icons](https://icons.mono.company/) license: ``icons/LICENSE.md``
        override val barChartAlt = IconDefinition(
            "barChartAlt",
            svg = """
                <path fill-rule="evenodd" clip-rule="evenodd" d="M12 4C12.5523 4 13 4.44772 13 5V19C13 19.5523 12.5523 20 12 20C11.4477 20 11 19.5523 11 19V5C11 4.44772 11.4477 4 12 4ZM17 8C17.5523 8 18 8.44772 18 9V19C18 19.5523 17.5523 20 17 20C16.4477 20 16 19.5523 16 19V9C16 8.44772 16.4477 8 17 8ZM7 12C7.55228 12 8 12.4477 8 13V19C8 19.5523 7.55228 20 7 20C6.44772 20 6 19.5523 6 19V13C6 12.4477 6.44772 12 7 12Z" fill="currentColor"/>
            """.trimIndent()
        )

        // source: [MONO Icons](https://icons.mono.company/) license: ``icons/LICENSE.md``
        override val barChart = IconDefinition(
            "barChart",
            svg = """
                <path fill-rule="evenodd" clip-rule="evenodd" d="M3 5C3 3.89543 3.89543 3 5 3H19C20.1046 3 21 3.89543 21 5V19C21 20.1046 20.1046 21 19 21H5C3.89543 21 3 20.1046 3 19V5ZM19 5H5V19H19V5ZM12 7C12.5523 7 13 7.44772 13 8V16C13 16.5523 12.5523 17 12 17C11.4477 17 11 16.5523 11 16V8C11 7.44772 11.4477 7 12 7ZM16 9C16.5523 9 17 9.44772 17 10V16C17 16.5523 16.5523 17 16 17C15.4477 17 15 16.5523 15 16V10C15 9.44772 15.4477 9 16 9ZM8 11C8.55228 11 9 11.4477 9 12V16C9 16.5523 8.55228 17 8 17C7.44772 17 7 16.5523 7 16V12C7 11.4477 7.44772 11 8 11Z" fill="currentColor"/>
            """.trimIndent()
        )

        // source: [MONO Icons](https://icons.mono.company/) license: ``icons/LICENSE.md``
        override val board = IconDefinition(
            "board",
            svg = """
                <path fill-rule="evenodd" clip-rule="evenodd" d="M2 5C2 3.89543 2.89543 3 4 3H20C21.1046 3 22 3.89543 22 5V19C22 20.1046 21.1046 21 20 21H4C2.89543 21 2 20.1046 2 19V5ZM8 5H4V19H8V5ZM10 5V19H14V5H10ZM16 5V19H20V5H16Z" fill="currentColor"/>
            """.trimIndent()
        )

        // source: [MONO Icons](https://icons.mono.company/) license: ``icons/LICENSE.md``
        override val book = IconDefinition(
            "book",
            svg = """
                <path fill-rule="evenodd" clip-rule="evenodd" d="M4 6.6335V17.5129C4.85122 17.2485 6.03984 17 7.5 17C8.96016 17 10.1488 17.2485 11 17.5129V6.6335C10.8601 6.57696 10.692 6.51452 10.4971 6.45153C9.80787 6.22874 8.78699 6 7.5 6C6.21301 6 5.19213 6.22874 4.50288 6.45153C4.308 6.51452 4.13986 6.57696 4 6.6335ZM11.4914 6.86097L11.4924 6.86157L11.4939 6.86248L11.4952 6.86326C11.4953 6.86332 11.4944 6.86268 11.4914 6.86097ZM12 4.88528C11.7743 4.78519 11.4765 4.66622 11.1123 4.54847C10.2546 4.27126 9.02551 4 7.5 4C5.97449 4 4.74537 4.27126 3.88775 4.54847C3.45896 4.68707 3.12235 4.82736 2.88689 4.93656C2.76911 4.99119 2.67645 5.03812 2.61002 5.07329C2.5768 5.09089 2.55011 5.10555 2.5301 5.11679L2.5051 5.131L2.49638 5.13607L2.49297 5.13807L2.49151 5.13893C2.49119 5.13912 2.4902 5.13971 3 6L2.4902 5.13971C2.18633 5.31978 2 5.64679 2 6V19C2 19.3593 2.19275 19.691 2.50493 19.8689C2.8169 20.0466 3.20021 20.0435 3.50921 19.8606C3.50648 19.8622 3.50498 19.8631 3.50477 19.8632L3.50609 19.8625L3.50765 19.8616L3.50921 19.8606C3.51529 19.8572 3.52757 19.8505 3.54599 19.8408C3.58283 19.8213 3.64398 19.7901 3.72834 19.7509C3.89718 19.6726 4.15822 19.5629 4.50288 19.4515C5.19213 19.2287 6.21301 19 7.5 19C8.78699 19 9.80787 19.2287 10.4971 19.4515C10.8418 19.5629 11.1028 19.6726 11.2717 19.7509C11.356 19.7901 11.4172 19.8213 11.454 19.8408C11.4724 19.8505 11.4847 19.8573 11.4908 19.8608C11.4936 19.8623 11.495 19.8631 11.4952 19.8632M11.4952 19.8632L11.4939 19.8625L11.4924 19.8616L11.4908 19.8608C11.4908 19.8607 11.4909 19.8608 11.4908 19.8608C11.8048 20.0462 12.1954 20.0463 12.5092 19.8606C12.5076 19.8615 12.5064 19.8623 12.5057 19.8627L12.5076 19.8616L12.5092 19.8606C12.5153 19.8572 12.5276 19.8505 12.546 19.8408C12.5828 19.8213 12.644 19.7901 12.7283 19.7509C12.8972 19.6726 13.1582 19.5629 13.5029 19.4515C14.1921 19.2287 15.213 19 16.5 19C17.787 19 18.8079 19.2287 19.4971 19.4515C19.8418 19.5629 20.1028 19.6726 20.2717 19.7509C20.356 19.7901 20.4172 19.8213 20.454 19.8408C20.4724 19.8505 20.4847 19.8573 20.4908 19.8608L20.4919 19.8613C20.8007 20.0435 21.1835 20.0464 21.4951 19.8689C21.8072 19.691 22 19.3593 22 19V6C22 5.64679 21.8137 5.31978 21.5098 5.13971L21 6C21.5098 5.13971 21.5101 5.1399 21.5098 5.13971L21.5085 5.13893L21.507 5.13807L21.5036 5.13607L21.4949 5.131L21.4699 5.11679C21.4499 5.10555 21.4232 5.09089 21.39 5.07329C21.3236 5.03812 21.2309 4.99119 21.1131 4.93656C20.8776 4.82736 20.541 4.68707 20.1123 4.54847C19.2546 4.27126 18.0255 4 16.5 4C14.9745 4 13.7454 4.27126 12.8877 4.54847C12.5235 4.66622 12.2257 4.78519 12 4.88528M20 6.6335C19.8601 6.57696 19.692 6.51452 19.4971 6.45153C18.8079 6.22874 17.787 6 16.5 6C15.213 6 14.1921 6.22874 13.5029 6.45153C13.308 6.51452 13.1399 6.57696 13 6.6335V17.5129C13.8512 17.2485 15.0398 17 16.5 17C17.9602 17 19.1488 17.2485 20 17.5129V6.6335ZM12.5092 6.86075C12.5061 6.86246 12.5047 6.86332 12.5048 6.86326L12.5061 6.86248L12.5076 6.86157L12.5092 6.86075ZM20.4908 6.86075C20.4935 6.86228 20.495 6.86313 20.4952 6.86325L20.4939 6.86248L20.4908 6.86075ZM20.4908 19.8608C20.4923 19.8616 20.4934 19.8622 20.4941 19.8626L20.4919 19.8613" fill="currentColor"/>
            """.trimIndent()
        )

        // source: [MONO Icons](https://icons.mono.company/) license: ``icons/LICENSE.md``
        override val bookmark = IconDefinition(
            "bookmark",
            svg = """
                <path fill-rule="evenodd" clip-rule="evenodd" d="M4 4C4 2.89543 4.89543 2 6 2H18C19.1046 2 20 2.89543 20 4V21C20 21.3746 19.7907 21.7178 19.4576 21.8892C19.1245 22.0606 18.7236 22.0315 18.4188 21.8137L12 17.2289L5.58124 21.8137C5.27642 22.0315 4.87549 22.0606 4.54242 21.8892C4.20935 21.7178 4 21.3746 4 21V4ZM18 4L6 4V19.0568L11.4188 15.1863C11.7665 14.9379 12.2335 14.9379 12.5812 15.1863L18 19.0568V4Z" fill="#0D0D0D"/>
            """.trimIndent()
        )

        // source: [MONO Icons](https://icons.mono.company/) license: ``icons/LICENSE.md``
        override val calendar = IconDefinition(
            "calendar",
            svg = """
                <path fill-rule="evenodd" clip-rule="evenodd" d="M9 2C9.55228 2 10 2.44772 10 3V4H14V3C14 2.44772 14.4477 2 15 2C15.5523 2 16 2.44772 16 3V4H19C20.1046 4 21 4.89543 21 6V19C21 20.1046 20.1046 21 19 21H5C3.89543 21 3 20.1046 3 19V6C3 4.89543 3.89543 4 5 4H8V3C8 2.44772 8.44772 2 9 2ZM8 6H5V9H19V6H16V7C16 7.55228 15.5523 8 15 8C14.4477 8 14 7.55228 14 7V6H10V7C10 7.55228 9.55228 8 9 8C8.44772 8 8 7.55228 8 7V6ZM19 11H5V19H19V11Z" fill="currentColor"/>
            """.trimIndent()
        )

        // source: [MONO Icons](https://icons.mono.company/) license: ``icons/LICENSE.md``
        override val call = IconDefinition(
            "call",
            svg = """
                <path fill-rule="evenodd" clip-rule="evenodd" d="M3.83302 4C3.52772 6.1111 3.2268 11.8126 7.7071 16.2929C12.1874 20.7732 17.8889 20.4723 20 20.167V15.8471L15.5641 15.1078L14.8944 16.4472C14.725 16.786 14.3788 17 14 17V16C14 17 13.9995 17 13.999 17L13.9979 17L13.9957 17L13.9907 17L13.9783 16.9998C13.9691 16.9997 13.9579 16.9994 13.9448 16.999C13.9186 16.9981 13.8847 16.9966 13.8436 16.9939C13.7615 16.9884 13.6506 16.9781 13.5148 16.9587C13.2435 16.9199 12.8719 16.8447 12.4338 16.6987C11.5541 16.4054 10.4151 15.8293 9.29289 14.7071C8.17073 13.5849 7.59455 12.4459 7.30131 11.5662C7.15527 11.1281 7.08005 10.7565 7.0413 10.4852C7.02191 10.3494 7.01159 10.2385 7.00612 10.1564C7.00338 10.1153 7.00185 10.0814 7.00101 10.0552C7.00058 10.0421 7.00033 10.0309 7.00018 10.0217L7.00004 10.0093L7.00001 10.0043L7 10.002L7 10.001C7 10.0005 7 10 8 10H7C7 9.66565 7.1671 9.35342 7.4453 9.16795L9.77018 7.61803L8.32296 4H3.83302ZM9.07364 10.4861L10.8796 9.28213C11.6665 8.75751 11.9784 7.75338 11.6271 6.87525L10.1799 3.25722C9.87619 2.4979 9.14077 2 8.32296 2H3.78077C2.87226 2 2.01708 2.63116 1.86794 3.6169C1.52863 5.8595 1.06678 12.481 6.29289 17.7071C11.519 22.9332 18.1405 22.4714 20.3831 22.1321C21.3688 21.9829 22 21.1277 22 20.2192V15.8471C22 14.8694 21.2932 14.0351 20.3288 13.8743L15.8929 13.135C15.0269 12.9907 14.1679 13.4281 13.7753 14.2134L13.4288 14.9064C13.3199 14.8796 13.1983 14.8453 13.0662 14.8013C12.4459 14.5946 11.5849 14.1707 10.7071 13.2929C9.82927 12.4151 9.40545 11.5541 9.19868 10.9338C9.14281 10.7662 9.10259 10.6154 9.07364 10.4861Z" fill="currentColor"/>
            """.trimIndent()
        )

        // source: [MONO Icons](https://icons.mono.company/) license: ``icons/LICENSE.md``
        override val camera = IconDefinition(
            "camera",
            svg = """
                <path fill-rule="evenodd" clip-rule="evenodd" d="M8.29289 4.29289C8.48043 4.10536 8.73478 4 9 4H15C15.2652 4 15.5196 4.10536 15.7071 4.29289L17.4142 6H20C21.1046 6 22 6.89543 22 8V18C22 19.1046 21.1046 20 20 20H4C2.89543 20 2 19.1046 2 18V8C2 6.89543 2.89543 6 4 6H6.58579L8.29289 4.29289ZM9.41421 6L7.70711 7.70711C7.51957 7.89464 7.26522 8 7 8L4 8V18H20V8H17C16.7348 8 16.4804 7.89464 16.2929 7.70711L14.5858 6H9.41421ZM12 10.5C10.8954 10.5 10 11.3954 10 12.5C10 13.6046 10.8954 14.5 12 14.5C13.1046 14.5 14 13.6046 14 12.5C14 11.3954 13.1046 10.5 12 10.5ZM8 12.5C8 10.2909 9.79086 8.5 12 8.5C14.2091 8.5 16 10.2909 16 12.5C16 14.7091 14.2091 16.5 12 16.5C9.79086 16.5 8 14.7091 8 12.5Z" fill="currentColor"/>
            """.trimIndent()
        )

        // source: [MONO Icons](https://icons.mono.company/) license: ``icons/LICENSE.md``
        override val caretDown = IconDefinition(
            "caretDown",
            svg = """
                <path d="M17 10L12 16L7 10H17Z" fill="currentColor"/>
            """.trimIndent()
        )

        // source: [MONO Icons](https://icons.mono.company/) license: ``icons/LICENSE.md``
        override val caretLeft = IconDefinition(
            "caretLeft",
            svg = """
                <path d="M14 17L8 12L14 7L14 17Z" fill="currentColor"/>
            """.trimIndent()
        )

        // source: [MONO Icons](https://icons.mono.company/) license: ``icons/LICENSE.md``
        override val caretRight = IconDefinition(
            "caretRight",
            svg = """
                <path d="M10 7L16 12L10 17L10 7Z" fill="currentColor"/>
            """.trimIndent()
        )

        // source: [MONO Icons](https://icons.mono.company/) license: ``icons/LICENSE.md``
        override val caretUp = IconDefinition(
            "caretUp",
            svg = """
                <path d="M7 14L12 8L17 14L7 14Z" fill="currentColor"/>
            """.trimIndent()
        )

        // source: [MONO Icons](https://icons.mono.company/) license: ``icons/LICENSE.md``
        override val check = IconDefinition(
            "check",
            svg = """
                <path fill-rule="evenodd" clip-rule="evenodd" d="M20.6644 5.25259C21.0772 5.61951 21.1143 6.25158 20.7474 6.66437L10.0808 18.6644C9.89099 18.8779 9.61898 19 9.33334 19C9.04771 19 8.7757 18.8779 8.58593 18.6644L3.2526 12.6644C2.88568 12.2516 2.92286 11.6195 3.33565 11.2526C3.74843 10.8857 4.3805 10.9229 4.74742 11.3356L9.33334 16.4948L19.2526 5.33564C19.6195 4.92286 20.2516 4.88568 20.6644 5.25259Z" fill="currentColor"/>
            """.trimIndent()
        )

        // source: [MONO Icons](https://icons.mono.company/) license: ``icons/LICENSE.md``
        override val chevronDoubleDown = IconDefinition(
            "chevronDoubleDown",
            svg = """
                <path fill-rule="evenodd" clip-rule="evenodd" d="M5.29289 6.29289C5.68342 5.90237 6.31658 5.90237 6.70711 6.29289L12 11.5858L17.2929 6.2929C17.6834 5.90237 18.3166 5.90237 18.7071 6.2929C19.0976 6.68342 19.0976 7.31658 18.7071 7.70711L12.7071 13.7071C12.3166 14.0976 11.6834 14.0976 11.2929 13.7071L5.29289 7.70711C4.90237 7.31658 4.90237 6.68342 5.29289 6.29289ZM5.29289 12.2929C5.68342 11.9024 6.31658 11.9024 6.70711 12.2929L12 17.5858L17.2929 12.2929C17.6834 11.9024 18.3166 11.9024 18.7071 12.2929C19.0976 12.6834 19.0976 13.3166 18.7071 13.7071L12.7071 19.7071C12.3166 20.0976 11.6834 20.0976 11.2929 19.7071L5.29289 13.7071C4.90237 13.3166 4.90237 12.6834 5.29289 12.2929Z" fill="currentColor"/>
            """.trimIndent()
        )

        // source: [MONO Icons](https://icons.mono.company/) license: ``icons/LICENSE.md``
        override val chevronDoubleLeft = IconDefinition(
            "chevronDoubleLeft",
            svg = """
                <path fill-rule="evenodd" clip-rule="evenodd" d="M17.7071 5.29289C18.0976 5.68342 18.0976 6.31658 17.7071 6.70711L12.4142 12L17.7071 17.2929C18.0976 17.6834 18.0976 18.3166 17.7071 18.7071C17.3166 19.0976 16.6834 19.0976 16.2929 18.7071L10.2929 12.7071C9.90237 12.3166 9.90237 11.6834 10.2929 11.2929L16.2929 5.29289C16.6834 4.90237 17.3166 4.90237 17.7071 5.29289ZM11.7071 5.29289C12.0976 5.68342 12.0976 6.31658 11.7071 6.70711L6.41421 12L11.7071 17.2929C12.0976 17.6834 12.0976 18.3166 11.7071 18.7071C11.3166 19.0976 10.6834 19.0976 10.2929 18.7071L4.29289 12.7071C4.10536 12.5196 4 12.2652 4 12C4 11.7348 4.10536 11.4804 4.29289 11.2929L10.2929 5.29289C10.6834 4.90237 11.3166 4.90237 11.7071 5.29289Z" fill="currentColor"/>
            """.trimIndent()
        )

        // source: [MONO Icons](https://icons.mono.company/) license: ``icons/LICENSE.md``
        override val chevronDoubleRight = IconDefinition(
            "chevronDoubleRight",
            svg = """
                <path fill-rule="evenodd" clip-rule="evenodd" d="M12.2929 5.29289C12.6834 4.90237 13.3166 4.90237 13.7071 5.29289L19.7071 11.2929C20.0976 11.6834 20.0976 12.3166 19.7071 12.7071L13.7071 18.7071C13.3166 19.0976 12.6834 19.0976 12.2929 18.7071C11.9024 18.3166 11.9024 17.6834 12.2929 17.2929L17.5858 12L12.2929 6.70711C11.9024 6.31658 11.9024 5.68342 12.2929 5.29289ZM6.29289 5.29289C6.68342 4.90237 7.31658 4.90237 7.70711 5.29289L13.7071 11.2929C13.8946 11.4804 14 11.7348 14 12C14 12.2652 13.8946 12.5196 13.7071 12.7071L7.70711 18.7071C7.31658 19.0976 6.68342 19.0976 6.29289 18.7071C5.90237 18.3166 5.90237 17.6834 6.29289 17.2929L11.5858 12L6.29289 6.70711C5.90237 6.31658 5.90237 5.68342 6.29289 5.29289Z" fill="currentColor"/>
            """.trimIndent()
        )

        // source: [MONO Icons](https://icons.mono.company/) license: ``icons/LICENSE.md``
        override val chevronDoubleUp = IconDefinition(
            "chevronDoubleUp",
            svg = """
                <path fill-rule="evenodd" clip-rule="evenodd" d="M11.2929 4.29289C11.6834 3.90237 12.3166 3.90237 12.7071 4.29289L18.7071 10.2929C19.0976 10.6834 19.0976 11.3166 18.7071 11.7071C18.3166 12.0976 17.6834 12.0976 17.2929 11.7071L12 6.41421L6.70711 11.7071C6.31658 12.0976 5.68342 12.0976 5.29289 11.7071C4.90237 11.3166 4.90237 10.6834 5.29289 10.2929L11.2929 4.29289ZM12 12.4142L6.70711 17.7071C6.31658 18.0976 5.68342 18.0976 5.29289 17.7071C4.90237 17.3166 4.90237 16.6834 5.29289 16.2929L11.2929 10.2929C11.6834 9.90237 12.3166 9.90237 12.7071 10.2929L18.7071 16.2929C19.0976 16.6834 19.0976 17.3166 18.7071 17.7071C18.3166 18.0976 17.6834 18.0976 17.2929 17.7071L12 12.4142Z" fill="currentColor"/>
            """.trimIndent()
        )

        // source: [MONO Icons](https://icons.mono.company/) license: ``icons/LICENSE.md``
        override val chevronDown = IconDefinition(
            "chevronDown",
            svg = """
                <path fill-rule="evenodd" clip-rule="evenodd" d="M5.29289 9.29289C5.68342 8.90237 6.31658 8.90237 6.70711 9.29289L12 14.5858L17.2929 9.29289C17.6834 8.90237 18.3166 8.90237 18.7071 9.29289C19.0976 9.68342 19.0976 10.3166 18.7071 10.7071L12.7071 16.7071C12.3166 17.0976 11.6834 17.0976 11.2929 16.7071L5.29289 10.7071C4.90237 10.3166 4.90237 9.68342 5.29289 9.29289Z" fill="currentColor"/>
            """.trimIndent()
        )

        // source: [MONO Icons](https://icons.mono.company/) license: ``icons/LICENSE.md``
        override val chevronLeft = IconDefinition(
            "chevronLeft",
            svg = """
                <path fill-rule="evenodd" clip-rule="evenodd" d="M14.7071 5.29289C15.0976 5.68342 15.0976 6.31658 14.7071 6.70711L9.41421 12L14.7071 17.2929C15.0976 17.6834 15.0976 18.3166 14.7071 18.7071C14.3166 19.0976 13.6834 19.0976 13.2929 18.7071L7.29289 12.7071C6.90237 12.3166 6.90237 11.6834 7.29289 11.2929L13.2929 5.29289C13.6834 4.90237 14.3166 4.90237 14.7071 5.29289Z" fill="currentColor"/>
            """.trimIndent()
        )

        // source: [MONO Icons](https://icons.mono.company/) license: ``icons/LICENSE.md``
        override val chevronRight = IconDefinition(
            "chevronRight",
            svg = """
                <path fill-rule="evenodd" clip-rule="evenodd" d="M9.29289 18.7071C8.90237 18.3166 8.90237 17.6834 9.29289 17.2929L14.5858 12L9.29289 6.70711C8.90237 6.31658 8.90237 5.68342 9.29289 5.29289C9.68342 4.90237 10.3166 4.90237 10.7071 5.29289L16.7071 11.2929C17.0976 11.6834 17.0976 12.3166 16.7071 12.7071L10.7071 18.7071C10.3166 19.0976 9.68342 19.0976 9.29289 18.7071Z" fill="currentColor"/>
            """.trimIndent()
        )

        // source: [MONO Icons](https://icons.mono.company/) license: ``icons/LICENSE.md``
        override val chevronUp = IconDefinition(
            "chevronUp",
            svg = """
                <path fill-rule="evenodd" clip-rule="evenodd" d="M11.2929 7.29289C11.6834 6.90237 12.3166 6.90237 12.7071 7.29289L18.7071 13.2929C19.0976 13.6834 19.0976 14.3166 18.7071 14.7071C18.3166 15.0976 17.6834 15.0976 17.2929 14.7071L12 9.41421L6.70711 14.7071C6.31658 15.0976 5.68342 15.0976 5.29289 14.7071C4.90237 14.3166 4.90237 13.6834 5.29289 13.2929L11.2929 7.29289Z" fill="currentColor"/>
            """.trimIndent()
        )

        // source: [MONO Icons](https://icons.mono.company/) license: ``icons/LICENSE.md``
        override val circleAdd = IconDefinition(
            "circleAdd",
            svg = """
                <path fill-rule="evenodd" clip-rule="evenodd" d="M12 4C7.58172 4 4 7.58172 4 12C4 16.4183 7.58172 20 12 20C16.4183 20 20 16.4183 20 12C20 7.58172 16.4183 4 12 4ZM2 12C2 6.47715 6.47715 2 12 2C17.5228 2 22 6.47715 22 12C22 17.5228 17.5228 22 12 22C6.47715 22 2 17.5228 2 12ZM12 7C12.5523 7 13 7.44772 13 8V11H16C16.5523 11 17 11.4477 17 12C17 12.5523 16.5523 13 16 13H13V16C13 16.5523 12.5523 17 12 17C11.4477 17 11 16.5523 11 16V13H8C7.44772 13 7 12.5523 7 12C7 11.4477 7.44772 11 8 11H11V8C11 7.44772 11.4477 7 12 7Z" fill="currentColor"/>
            """.trimIndent()
        )

        // source: [MONO Icons](https://icons.mono.company/) license: ``icons/LICENSE.md``
        override val circleArrowDown = IconDefinition(
            "circleArrowDown",
            svg = """
                <path fill-rule="evenodd" clip-rule="evenodd" d="M12 4C7.58172 4 4 7.58172 4 12C4 16.4183 7.58172 20 12 20C16.4183 20 20 16.4183 20 12C20 7.58172 16.4183 4 12 4ZM2 12C2 6.47715 6.47715 2 12 2C17.5228 2 22 6.47715 22 12C22 17.5228 17.5228 22 12 22C6.47715 22 2 17.5228 2 12ZM12 6C12.5523 6 13 6.44772 13 7V14.5858L15.2929 12.2929C15.6834 11.9024 16.3166 11.9024 16.7071 12.2929C17.0976 12.6834 17.0976 13.3166 16.7071 13.7071L12.7071 17.7071C12.3166 18.0976 11.6834 18.0976 11.2929 17.7071L7.29289 13.7071C6.90237 13.3166 6.90237 12.6834 7.29289 12.2929C7.68342 11.9024 8.31658 11.9024 8.70711 12.2929L11 14.5858V7C11 6.44772 11.4477 6 12 6Z" fill="currentColor"/>
            """.trimIndent()
        )

        // source: [MONO Icons](https://icons.mono.company/) license: ``icons/LICENSE.md``
        override val circleArrowLeft = IconDefinition(
            "circleArrowLeft",
            svg = """
                <path fill-rule="evenodd" clip-rule="evenodd" d="M12 4C7.58172 4 4 7.58172 4 12C4 16.4183 7.58172 20 12 20C16.4183 20 20 16.4183 20 12C20 7.58172 16.4183 4 12 4ZM2 12C2 6.47715 6.47715 2 12 2C17.5228 2 22 6.47715 22 12C22 17.5228 17.5228 22 12 22C6.47715 22 2 17.5228 2 12ZM11.7071 7.29289C12.0976 7.68342 12.0976 8.31658 11.7071 8.70711L9.41421 11H17C17.5523 11 18 11.4477 18 12C18 12.5523 17.5523 13 17 13H9.41421L11.7071 15.2929C12.0976 15.6834 12.0976 16.3166 11.7071 16.7071C11.3166 17.0976 10.6834 17.0976 10.2929 16.7071L6.29289 12.7071C5.90237 12.3166 5.90237 11.6834 6.29289 11.2929L10.2929 7.29289C10.6834 6.90237 11.3166 6.90237 11.7071 7.29289Z" fill="currentColor"/>
            """.trimIndent()
        )

        // source: [MONO Icons](https://icons.mono.company/) license: ``icons/LICENSE.md``
        override val circleArrowRight = IconDefinition(
            "circleArrowRight",
            svg = """
                <path fill-rule="evenodd" clip-rule="evenodd" d="M12 4C7.58172 4 4 7.58172 4 12C4 16.4183 7.58172 20 12 20C16.4183 20 20 16.4183 20 12C20 7.58172 16.4183 4 12 4ZM2 12C2 6.47715 6.47715 2 12 2C17.5228 2 22 6.47715 22 12C22 17.5228 17.5228 22 12 22C6.47715 22 2 17.5228 2 12ZM12.2929 7.29289C12.6834 6.90237 13.3166 6.90237 13.7071 7.29289L17.7071 11.2929C18.0976 11.6834 18.0976 12.3166 17.7071 12.7071L13.7071 16.7071C13.3166 17.0976 12.6834 17.0976 12.2929 16.7071C11.9024 16.3166 11.9024 15.6834 12.2929 15.2929L14.5858 13H7C6.44772 13 6 12.5523 6 12C6 11.4477 6.44772 11 7 11H14.5858L12.2929 8.70711C11.9024 8.31658 11.9024 7.68342 12.2929 7.29289Z" fill="currentColor"/>
            """.trimIndent()
        )

        // source: [MONO Icons](https://icons.mono.company/) license: ``icons/LICENSE.md``
        override val circleArrowUp = IconDefinition(
            "circleArrowUp",
            svg = """
                <path fill-rule="evenodd" clip-rule="evenodd" d="M12 4C7.58172 4 4 7.58172 4 12C4 16.4183 7.58172 20 12 20C16.4183 20 20 16.4183 20 12C20 7.58172 16.4183 4 12 4ZM2 12C2 6.47715 6.47715 2 12 2C17.5228 2 22 6.47715 22 12C22 17.5228 17.5228 22 12 22C6.47715 22 2 17.5228 2 12ZM11 9.41421L8.70711 11.7071C8.31658 12.0976 7.68342 12.0976 7.29289 11.7071C6.90237 11.3166 6.90237 10.6834 7.29289 10.2929L11.2929 6.29289C11.6834 5.90237 12.3166 5.90237 12.7071 6.29289L16.7071 10.2929C17.0976 10.6834 17.0976 11.3166 16.7071 11.7071C16.3166 12.0976 15.6834 12.0976 15.2929 11.7071L13 9.41421V17C13 17.5523 12.5523 18 12 18C11.4477 18 11 17.5523 11 17V9.41421Z" fill="currentColor"/>
            """.trimIndent()
        )

        // source: [MONO Icons](https://icons.mono.company/) license: ``icons/LICENSE.md``
        override val circleCheck = IconDefinition(
            "circleCheck",
            svg = """
                <path fill-rule="evenodd" clip-rule="evenodd" d="M12 4C7.58172 4 4 7.58172 4 12C4 16.4183 7.58172 20 12 20C16.4183 20 20 16.4183 20 12C20 7.58172 16.4183 4 12 4ZM2 12C2 6.47715 6.47715 2 12 2C17.5228 2 22 6.47715 22 12C22 17.5228 17.5228 22 12 22C6.47715 22 2 17.5228 2 12ZM16.6644 8.75259C17.0771 9.11951 17.1143 9.75158 16.7474 10.1644L11.4141 16.1644C11.2243 16.3779 10.9523 16.5 10.6667 16.5C10.381 16.5 10.109 16.3779 9.91926 16.1644L7.25259 13.1644C6.88567 12.7516 6.92285 12.1195 7.33564 11.7526C7.74842 11.3857 8.38049 11.4229 8.74741 11.8356L10.6667 13.9948L15.2526 8.83564C15.6195 8.42285 16.2516 8.38567 16.6644 8.75259Z" fill="currentColor"/>
            """.trimIndent()
        )

        // source: [MONO Icons](https://icons.mono.company/) license: ``icons/LICENSE.md``
        override val circleError = IconDefinition(
            "circleError",
            svg = """
                <path fill-rule="evenodd" clip-rule="evenodd" d="M12 4C7.58172 4 4 7.58172 4 12C4 16.4183 7.58172 20 12 20C16.4183 20 20 16.4183 20 12C20 7.58172 16.4183 4 12 4ZM2 12C2 6.47715 6.47715 2 12 2C17.5228 2 22 6.47715 22 12C22 17.5228 17.5228 22 12 22C6.47715 22 2 17.5228 2 12ZM7.79289 7.79289C8.18342 7.40237 8.81658 7.40237 9.20711 7.79289L12 10.5858L14.7929 7.79289C15.1834 7.40237 15.8166 7.40237 16.2071 7.79289C16.5976 8.18342 16.5976 8.81658 16.2071 9.20711L13.4142 12L16.2071 14.7929C16.5976 15.1834 16.5976 15.8166 16.2071 16.2071C15.8166 16.5976 15.1834 16.5976 14.7929 16.2071L12 13.4142L9.20711 16.2071C8.81658 16.5976 8.18342 16.5976 7.79289 16.2071C7.40237 15.8166 7.40237 15.1834 7.79289 14.7929L10.5858 12L7.79289 9.20711C7.40237 8.81658 7.40237 8.18342 7.79289 7.79289Z" fill="currentColor"/>
            """.trimIndent()
        )

        // source: [MONO Icons](https://icons.mono.company/) license: ``icons/LICENSE.md``
        override val circleHelp = IconDefinition(
            "circleHelp",
            svg = """
                <path fill-rule="evenodd" clip-rule="evenodd" d="M12 4C7.58172 4 4 7.58172 4 12C4 16.4183 7.58172 20 12 20C16.4183 20 20 16.4183 20 12C20 7.58172 16.4183 4 12 4ZM2 12C2 6.47715 6.47715 2 12 2C17.5228 2 22 6.47715 22 12C22 17.5228 17.5228 22 12 22C6.47715 22 2 17.5228 2 12Z" fill="currentColor"/>
                <path fill-rule="evenodd" clip-rule="evenodd" d="M12 14C11.4477 14 11 13.5523 11 13V12C11 11.4477 11.4477 11 12 11C12.5523 11 13 11.4477 13 12V13C13 13.5523 12.5523 14 12 14Z" fill="currentColor"/>
                <path d="M10.5 16.5C10.5 15.6716 11.1716 15 12 15C12.8284 15 13.5 15.6716 13.5 16.5C13.5 17.3284 12.8284 18 12 18C11.1716 18 10.5 17.3284 10.5 16.5Z" fill="currentColor"/>
                <path fill-rule="evenodd" clip-rule="evenodd" d="M12.3899 7.81137C11.4329 7.7658 10.6304 8.3004 10.4864 9.1644C10.3956 9.70917 9.88037 10.0772 9.3356 9.9864C8.79083 9.8956 8.42281 9.38037 8.51361 8.8356C8.86961 6.69961 10.8171 5.73421 12.4851 5.81363C13.3395 5.85432 14.2176 6.16099 14.8937 6.79278C15.5866 7.44027 16 8.36777 16 9.5C16 10.7913 15.4919 11.7489 14.6172 12.3321C13.8141 12.8675 12.8295 13 12 13C11.4477 13 11 12.5523 11 12C11 11.4477 11.4477 11 12 11C12.6705 11 13.1859 10.8825 13.5078 10.668C13.7581 10.5011 14 10.2087 14 9.5C14 8.88224 13.7884 8.49723 13.5282 8.2541C13.2512 7.99526 12.848 7.83318 12.3899 7.81137Z" fill="currentColor"/>
            """.trimIndent()
        )

        // source: [MONO Icons](https://icons.mono.company/) license: ``icons/LICENSE.md``
        override val circleInformation = IconDefinition(
            "circleInformation",
            svg = """
                <path fill-rule="evenodd" clip-rule="evenodd" d="M12 4C7.58172 4 4 7.58172 4 12C4 16.4183 7.58172 20 12 20C16.4183 20 20 16.4183 20 12C20 7.58172 16.4183 4 12 4ZM2 12C2 6.47715 6.47715 2 12 2C17.5228 2 22 6.47715 22 12C22 17.5228 17.5228 22 12 22C6.47715 22 2 17.5228 2 12Z" fill="currentColor"/>
                <path fill-rule="evenodd" clip-rule="evenodd" d="M12 10C12.5523 10 13 10.4477 13 11V17C13 17.5523 12.5523 18 12 18C11.4477 18 11 17.5523 11 17V11C11 10.4477 11.4477 10 12 10Z" fill="currentColor"/>
                <path d="M13.5 7.5C13.5 8.32843 12.8284 9 12 9C11.1716 9 10.5 8.32843 10.5 7.5C10.5 6.67157 11.1716 6 12 6C12.8284 6 13.5 6.67157 13.5 7.5Z" fill="currentColor"/>
            """.trimIndent()
        )

        // source: [MONO Icons](https://icons.mono.company/) license: ``icons/LICENSE.md``
        override val circleRemove = IconDefinition(
            "circleRemove",
            svg = """
                <path fill-rule="evenodd" clip-rule="evenodd" d="M12 4C7.58172 4 4 7.58172 4 12C4 16.4183 7.58172 20 12 20C16.4183 20 20 16.4183 20 12C20 7.58172 16.4183 4 12 4ZM2 12C2 6.47715 6.47715 2 12 2C17.5228 2 22 6.47715 22 12C22 17.5228 17.5228 22 12 22C6.47715 22 2 17.5228 2 12ZM7 12C7 11.4477 7.44772 11 8 11H16C16.5523 11 17 11.4477 17 12C17 12.5523 16.5523 13 16 13H8C7.44772 13 7 12.5523 7 12Z" fill="currentColor"/>
            """.trimIndent()
        )

        // source: [MONO Icons](https://icons.mono.company/) license: ``icons/LICENSE.md``
        override val circleWarning = IconDefinition(
            "circleWarning",
            svg = """
                <path fill-rule="evenodd" clip-rule="evenodd" d="M12 4C7.58172 4 4 7.58172 4 12C4 16.4183 7.58172 20 12 20C16.4183 20 20 16.4183 20 12C20 7.58172 16.4183 4 12 4ZM2 12C2 6.47715 6.47715 2 12 2C17.5228 2 22 6.47715 22 12C22 17.5228 17.5228 22 12 22C6.47715 22 2 17.5228 2 12Z" fill="currentColor"/>
                <path fill-rule="evenodd" clip-rule="evenodd" d="M12 14C11.4477 14 11 13.5523 11 13L11 7C11 6.44772 11.4477 6 12 6C12.5523 6 13 6.44772 13 7L13 13C13 13.5523 12.5523 14 12 14Z" fill="currentColor"/>
                <path d="M10.5 16.5C10.5 15.6716 11.1716 15 12 15C12.8284 15 13.5 15.6716 13.5 16.5C13.5 17.3284 12.8284 18 12 18C11.1716 18 10.5 17.3284 10.5 16.5Z" fill="currentColor"/>
            """.trimIndent()
        )

        // source: [MONO Icons](https://icons.mono.company/) license: ``icons/LICENSE.md``
        override val clipboardCheck = IconDefinition(
            "clipboardCheck",
            svg = """
                <path fill-rule="evenodd" clip-rule="evenodd" d="M8 3C8 2.44772 8.44772 2 9 2H15C15.5523 2 16 2.44772 16 3H18C19.1046 3 20 3.89543 20 5V20C20 21.1046 19.1046 22 18 22H6C4.89543 22 4 21.1046 4 20V5C4 3.89543 4.89543 3 6 3H8ZM8 5H6V20H18V5H16V6C16 6.55228 15.5523 7 15 7H9C8.44772 7 8 6.55228 8 6V5ZM14 4H10V5H14V4ZM15.7071 10.7929C16.0976 11.1834 16.0976 11.8166 15.7071 12.2071L11.7071 16.2071C11.3166 16.5976 10.6834 16.5976 10.2929 16.2071L8.29289 14.2071C7.90237 13.8166 7.90237 13.1834 8.29289 12.7929C8.68342 12.4024 9.31658 12.4024 9.70711 12.7929L11 14.0858L14.2929 10.7929C14.6834 10.4024 15.3166 10.4024 15.7071 10.7929Z" fill="currentColor"/>
            """.trimIndent()
        )

        // source: [MONO Icons](https://icons.mono.company/) license: ``icons/LICENSE.md``
        override val clipboardList = IconDefinition(
            "clipboardList",
            svg = """
                <path fill-rule="evenodd" clip-rule="evenodd" d="M11 16.5C11 15.9477 11.4477 15.5 12 15.5H15C15.5523 15.5 16 15.9477 16 16.5C16 17.0523 15.5523 17.5 15 17.5H12C11.4477 17.5 11 17.0523 11 16.5Z" fill="currentColor"/>
                <path fill-rule="evenodd" clip-rule="evenodd" d="M11 13.5C11 12.9477 11.4477 12.5 12 12.5H15C15.5523 12.5 16 12.9477 16 13.5C16 14.0523 15.5523 14.5 15 14.5H12C11.4477 14.5 11 14.0523 11 13.5Z" fill="currentColor"/>
                <path fill-rule="evenodd" clip-rule="evenodd" d="M11 10.5C11 9.94772 11.4477 9.5 12 9.5H15C15.5523 9.5 16 9.94772 16 10.5C16 11.0523 15.5523 11.5 15 11.5H12C11.4477 11.5 11 11.0523 11 10.5Z" fill="currentColor"/>
                <path d="M10 10.5C10 11.0523 9.55228 11.5 9 11.5C8.44772 11.5 8 11.0523 8 10.5C8 9.94772 8.44772 9.5 9 9.5C9.55228 9.5 10 9.94772 10 10.5Z" fill="currentColor"/>
                <path fill-rule="evenodd" clip-rule="evenodd" d="M4 5C4 3.89543 4.89543 3 6 3H9C9.55228 3 10 3.44772 10 4C10 4.55228 9.55228 5 9 5H6V20H18V5H15C14.4477 5 14 4.55228 14 4C14 3.44772 14.4477 3 15 3H18C19.1046 3 20 3.89543 20 5V20C20 21.1046 19.1046 22 18 22H6C4.89543 22 4 21.1046 4 20V5Z" fill="currentColor"/>
                <path d="M10 13.5C10 14.0523 9.55228 14.5 9 14.5C8.44772 14.5 8 14.0523 8 13.5C8 12.9477 8.44772 12.5 9 12.5C9.55228 12.5 10 12.9477 10 13.5Z" fill="currentColor"/>
                <path d="M10 16.5C10 17.0523 9.55228 17.5 9 17.5C8.44772 17.5 8 17.0523 8 16.5C8 15.9477 8.44772 15.5 9 15.5C9.55228 15.5 10 15.9477 10 16.5Z" fill="currentColor"/>
                <path fill-rule="evenodd" clip-rule="evenodd" d="M8 3C8 2.44772 8.44772 2 9 2H15C15.5523 2 16 2.44772 16 3V6C16 6.55228 15.5523 7 15 7H9C8.44772 7 8 6.55228 8 6V3ZM10 4V5H14V4H10Z" fill="currentColor"/>
            """.trimIndent()
        )

        // source: [MONO Icons](https://icons.mono.company/) license: ``icons/LICENSE.md``
        override val clipboard = IconDefinition(
            "clipboard",
            svg = """
                <path fill-rule="evenodd" clip-rule="evenodd" d="M8 3C8 2.44772 8.44772 2 9 2H15C15.5523 2 16 2.44772 16 3H18C19.1046 3 20 3.89543 20 5V20C20 21.1046 19.1046 22 18 22H6C4.89543 22 4 21.1046 4 20V5C4 3.89543 4.89543 3 6 3H8ZM8 5H6V20H18V5H16V6C16 6.55228 15.5523 7 15 7H9C8.44772 7 8 6.55228 8 6V5ZM14 4H10V5H14V4Z" fill="currentColor"/>
            """.trimIndent()
        )

        // source: [MONO Icons](https://icons.mono.company/) license: ``icons/LICENSE.md``
        override val clock = IconDefinition(
            "clock",
            svg = """
                <path fill-rule="evenodd" clip-rule="evenodd" d="M12 4C7.58172 4 4 7.58172 4 12C4 16.4183 7.58172 20 12 20C16.4183 20 20 16.4183 20 12C20 7.58172 16.4183 4 12 4ZM2 12C2 6.47715 6.47715 2 12 2C17.5228 2 22 6.47715 22 12C22 17.5228 17.5228 22 12 22C6.47715 22 2 17.5228 2 12ZM12 6C12.5523 6 13 6.44772 13 7V11.5858L15.7071 14.2929C16.0976 14.6834 16.0976 15.3166 15.7071 15.7071C15.3166 16.0976 14.6834 16.0976 14.2929 15.7071L11.2929 12.7071C11.1054 12.5196 11 12.2652 11 12V7C11 6.44772 11.4477 6 12 6Z" fill="currentColor"/>
            """.trimIndent()
        )

        // source: [MONO Icons](https://icons.mono.company/) license: ``icons/LICENSE.md``
        override val close = IconDefinition(
            "close",
            svg = """
                <path fill-rule="evenodd" clip-rule="evenodd" d="M5.29289 5.29289C5.68342 4.90237 6.31658 4.90237 6.70711 5.29289L12 10.5858L17.2929 5.29289C17.6834 4.90237 18.3166 4.90237 18.7071 5.29289C19.0976 5.68342 19.0976 6.31658 18.7071 6.70711L13.4142 12L18.7071 17.2929C19.0976 17.6834 19.0976 18.3166 18.7071 18.7071C18.3166 19.0976 17.6834 19.0976 17.2929 18.7071L12 13.4142L6.70711 18.7071C6.31658 19.0976 5.68342 19.0976 5.29289 18.7071C4.90237 18.3166 4.90237 17.6834 5.29289 17.2929L10.5858 12L5.29289 6.70711C4.90237 6.31658 4.90237 5.68342 5.29289 5.29289Z" fill="currentColor"/>
            """.trimIndent()
        )

        // source: [MONO Icons](https://icons.mono.company/) license: ``icons/LICENSE.md``
        override val cloudDownload = IconDefinition(
            "cloudDownload",
            svg = """
                <path fill-rule="evenodd" clip-rule="evenodd" d="M11 4C8.79082 4 7 5.79085 7 8C7 8.03242 7.00047 8.06627 7.00131 8.10224C7.01219 8.56727 6.70099 8.97839 6.25047 9.09416C4.95577 9.42685 4 10.6031 4 12C4 13.6569 5.34317 15 7 15H8C8.55228 15 9 15.4477 9 16C9 16.5523 8.55228 17 8 17H7C4.23861 17 2 14.7614 2 12C2 9.93746 3.2482 8.16845 5.02926 7.40373C5.32856 4.36995 7.88746 2 11 2C13.2236 2 15.1629 3.20934 16.199 5.00324C19.4207 5.10823 22 7.75289 22 11C22 14.3137 19.3138 17 16 17C15.4477 17 15 16.5523 15 16C15 15.4477 15.4477 15 16 15C18.2092 15 20 13.2091 20 11C20 8.79085 18.2092 7 16 7C15.8893 7 15.78 7.00447 15.6718 7.01322C15.2449 7.04776 14.8434 6.8066 14.6734 6.4135C14.0584 4.99174 12.6439 4 11 4ZM12 10C12.5523 10 13 10.4477 13 11L13 18.5858L13.2929 18.2929C13.6834 17.9024 14.3166 17.9024 14.7071 18.2929C15.0976 18.6834 15.0976 19.3166 14.7071 19.7071L12.7071 21.7071C12.5196 21.8946 12.2652 22 12 22C11.7348 22 11.4804 21.8946 11.2929 21.7071L9.29289 19.7071C8.90237 19.3166 8.90237 18.6834 9.29289 18.2929C9.68342 17.9024 10.3166 17.9024 10.7071 18.2929L11 18.5858L11 11C11 10.4477 11.4477 10 12 10Z" fill="currentColor"/>
            """.trimIndent()
        )

        // source: [MONO Icons](https://icons.mono.company/) license: ``icons/LICENSE.md``
        override val cloudUpload = IconDefinition(
            "cloudUpload",
            svg = """
                <path fill-rule="evenodd" clip-rule="evenodd" d="M11 4C8.79082 4 7 5.79085 7 8C7 8.03242 7.00047 8.06627 7.00131 8.10224C7.01219 8.56727 6.70099 8.97839 6.25047 9.09416C4.95577 9.42685 4 10.6031 4 12C4 13.6569 5.34317 15 7 15H8C8.55228 15 9 15.4477 9 16C9 16.5523 8.55228 17 8 17H7C4.23861 17 2 14.7614 2 12C2 9.93746 3.2482 8.16845 5.02926 7.40373C5.32856 4.36995 7.88746 2 11 2C13.2236 2 15.1629 3.20934 16.199 5.00324C19.4207 5.10823 22 7.75289 22 11C22 14.3137 19.3138 17 16 17C15.4477 17 15 16.5523 15 16C15 15.4477 15.4477 15 16 15C18.2092 15 20 13.2091 20 11C20 8.79085 18.2092 7 16 7C15.8893 7 15.78 7.00447 15.6718 7.01322C15.2449 7.04776 14.8434 6.8066 14.6734 6.4135C14.0584 4.99174 12.6439 4 11 4ZM11.2929 9.29289C11.6834 8.90237 12.3166 8.90237 12.7071 9.29289L14.7071 11.2929C15.0976 11.6834 15.0976 12.3166 14.7071 12.7071C14.3166 13.0976 13.6834 13.0976 13.2929 12.7071L13 12.4142V20C13 20.5523 12.5523 21 12 21C11.4477 21 11 20.5523 11 20V12.4142L10.7071 12.7071C10.3166 13.0976 9.68342 13.0976 9.29289 12.7071C8.90237 12.3166 8.90237 11.6834 9.29289 11.2929L11.2929 9.29289Z" fill="currentColor"/>
            """.trimIndent()
        )

        // source: [MONO Icons](https://icons.mono.company/) license: ``icons/LICENSE.md``
        override val cloud = IconDefinition(
            "cloud",
            svg = """
                <path fill-rule="evenodd" clip-rule="evenodd" d="M5 10C5 6.68629 7.68629 4 11 4C13.627 4 15.858 5.68745 16.6713 8.03713C19.669 8.37085 22 10.9132 22 14C22 17.3137 19.3137 20 16 20H7C4.23858 20 2 17.7614 2 15C2 12.9436 3.24073 11.1787 5.01385 10.4103C5.00466 10.2746 5 10.1378 5 10ZM11 6C8.79086 6 7 7.79086 7 10C7 10.3029 7.03348 10.5967 7.09656 10.8785C7.21716 11.4173 6.8783 11.9519 6.33958 12.0727C5.00015 12.3732 4 13.571 4 15C4 16.6569 5.34315 18 7 18H16C18.2091 18 20 16.2091 20 14C20 11.7909 18.2091 10 16 10C15.9732 10 15.9465 10.0003 15.9198 10.0008C15.4368 10.0102 15.0161 9.67312 14.9201 9.19971C14.5499 7.37395 12.9343 6 11 6Z" fill="currentColor"/>
            """.trimIndent()
        )

        // source: [MONO Icons](https://icons.mono.company/) license: ``icons/LICENSE.md``
        override val computer = IconDefinition(
            "computer",
            svg = """
                <path fill-rule="evenodd" clip-rule="evenodd" d="M2 5C2 3.89543 2.89543 3 4 3H20C21.1046 3 22 3.89543 22 5V16C22 17.1046 21.1046 18 20 18H13V20H16C16.5523 20 17 20.4477 17 21C17 21.5523 16.5523 22 16 22H8C7.44772 22 7 21.5523 7 21C7 20.4477 7.44772 20 8 20H11V18H4C2.89543 18 2 17.1046 2 16V5ZM20 16V5H4V16H20Z" fill="currentColor"/>
            """.trimIndent()
        )

        // source: [MONO Icons](https://icons.mono.company/) license: ``icons/LICENSE.md``
        override val copy = IconDefinition(
            "copy",
            svg = """
                <path fill-rule="evenodd" clip-rule="evenodd" d="M2 4C2 2.89543 2.89543 2 4 2H14C15.1046 2 16 2.89543 16 4V8H20C21.1046 8 22 8.89543 22 10V20C22 21.1046 21.1046 22 20 22H10C8.89543 22 8 21.1046 8 20V16H4C2.89543 16 2 15.1046 2 14V4ZM10 16V20H20V10H16V14C16 15.1046 15.1046 16 14 16H10ZM14 14H4V4L14 4V14Z" fill="currentColor"/>
            """.trimIndent()
        )

        // source: [MONO Icons](https://icons.mono.company/) license: ``icons/LICENSE.md``
        override val creditCard = IconDefinition(
            "creditCard",
            svg = """
                <path fill-rule="evenodd" clip-rule="evenodd" d="M22 6C22 4.89543 21.1046 4 20 4H4C2.89543 4 2 4.89543 2 6V18C2 19.1046 2.89543 20 4 20H20C21.1046 20 22 19.1046 22 18V6ZM20 8V6L4 6L4 8H20ZM4 11L4 18L20 18V11H4Z" fill="#0D0D0D"/>
            """.trimIndent()
        )

        // source: [MONO Icons](https://icons.mono.company/) license: ``icons/LICENSE.md``
        override val delete = IconDefinition(
            "delete",
            svg = """
                <path fill-rule="evenodd" clip-rule="evenodd" d="M7 4C7 2.89543 7.89543 2 9 2H15C16.1046 2 17 2.89543 17 4V6H18.9897C18.9959 5.99994 19.0021 5.99994 19.0083 6H21C21.5523 6 22 6.44772 22 7C22 7.55228 21.5523 8 21 8H19.9311L19.0638 20.1425C18.989 21.1891 18.1182 22 17.0689 22H6.93112C5.88184 22 5.01096 21.1891 4.9362 20.1425L4.06888 8H3C2.44772 8 2 7.55228 2 7C2 6.44772 2.44772 6 3 6H4.99174C4.99795 5.99994 5.00414 5.99994 5.01032 6H7V4ZM9 6H15V4H9V6ZM6.07398 8L6.93112 20H17.0689L17.926 8H6.07398ZM10 10C10.5523 10 11 10.4477 11 11V17C11 17.5523 10.5523 18 10 18C9.44772 18 9 17.5523 9 17V11C9 10.4477 9.44772 10 10 10ZM14 10C14.5523 10 15 10.4477 15 11V17C15 17.5523 14.5523 18 14 18C13.4477 18 13 17.5523 13 17V11C13 10.4477 13.4477 10 14 10Z" fill="currentColor"/>
            """.trimIndent()
        )

        // source: [MONO Icons](https://icons.mono.company/) license: ``icons/LICENSE.md``
        override val documentAdd = IconDefinition(
            "documentAdd",
            svg = """
                <path fill-rule="evenodd" clip-rule="evenodd" d="M4 4C4 2.89543 4.89543 2 6 2H14C14.2652 2 14.5196 2.10536 14.7071 2.29289L19.7071 7.29289C19.8946 7.48043 20 7.73478 20 8V20C20 21.1046 19.1046 22 18 22H6C4.89543 22 4 21.1046 4 20V4ZM17.5858 8H14V4.41421L17.5858 8ZM12 4V9C12 9.55228 12.4477 10 13 10H18V20H6V4L12 4ZM12 12C12.5523 12 13 12.4477 13 13V14H14C14.5523 14 15 14.4477 15 15C15 15.5523 14.5523 16 14 16H13V17C13 17.5523 12.5523 18 12 18C11.4477 18 11 17.5523 11 17V16H10C9.44772 16 9 15.5523 9 15C9 14.4477 9.44772 14 10 14H11V13C11 12.4477 11.4477 12 12 12Z" fill="currentColor"/>
            """.trimIndent()
        )

        // source: [MONO Icons](https://icons.mono.company/) license: ``icons/LICENSE.md``
        override val documentCheck = IconDefinition(
            "documentCheck",
            svg = """
                <path fill-rule="evenodd" clip-rule="evenodd" d="M4 4C4 2.89543 4.89543 2 6 2H14C14.2652 2 14.5196 2.10536 14.7071 2.29289L19.7071 7.29289C19.8946 7.48043 20 7.73478 20 8V20C20 21.1046 19.1046 22 18 22H6C4.89543 22 4 21.1046 4 20V4ZM17.5858 8H14V4.41421L17.5858 8ZM12 4V9C12 9.55228 12.4477 10 13 10H18V20H6V4L12 4ZM15.7071 12.2929C16.0976 12.6834 16.0976 13.3166 15.7071 13.7071L11.7071 17.7071C11.3166 18.0976 10.6834 18.0976 10.2929 17.7071L8.29289 15.7071C7.90237 15.3166 7.90237 14.6834 8.29289 14.2929C8.68342 13.9024 9.31658 13.9024 9.70711 14.2929L11 15.5858L14.2929 12.2929C14.6834 11.9024 15.3166 11.9024 15.7071 12.2929Z" fill="currentColor"/>
            """.trimIndent()
        )

        // source: [MONO Icons](https://icons.mono.company/) license: ``icons/LICENSE.md``
        override val documentDownload = IconDefinition(
            "documentDownload",
            svg = """
                <path fill-rule="evenodd" clip-rule="evenodd" d="M4 4C4 2.89543 4.89543 2 6 2H14C14.2652 2 14.5196 2.10536 14.7071 2.29289L19.7071 7.29289C19.8946 7.48043 20 7.73478 20 8V20C20 21.1046 19.1046 22 18 22H6C4.89543 22 4 21.1046 4 20V4ZM17.5858 8H14V4.41421L17.5858 8ZM12 4V9C12 9.55228 12.4477 10 13 10H18V20H6V4L12 4ZM12 11.5C12.5523 11.5 13 11.9477 13 12.5V15.0858L13.2929 14.7929C13.6834 14.4024 14.3166 14.4024 14.7071 14.7929C15.0976 15.1834 15.0976 15.8166 14.7071 16.2071L12.7071 18.2071C12.3166 18.5976 11.6834 18.5976 11.2929 18.2071L9.29289 16.2071C8.90237 15.8166 8.90237 15.1834 9.29289 14.7929C9.68342 14.4024 10.3166 14.4024 10.7071 14.7929L11 15.0858L11 12.5C11 11.9477 11.4477 11.5 12 11.5Z" fill="currentColor"/>
            """.trimIndent()
        )

        // source: [MONO Icons](https://icons.mono.company/) license: ``icons/LICENSE.md``
        override val documentEmpty = IconDefinition(
            "documentEmpty",
            svg = """
                <path fill-rule="evenodd" clip-rule="evenodd" d="M4 4C4 2.89543 4.89543 2 6 2H14C14.2652 2 14.5196 2.10536 14.7071 2.29289L19.7071 7.29289C19.8946 7.48043 20 7.73478 20 8V20C20 21.1046 19.1046 22 18 22H6C4.89543 22 4 21.1046 4 20V4ZM17.5858 8H14V4.41421L17.5858 8ZM12 4V9C12 9.55228 12.4477 10 13 10H18V20H6V4L12 4Z" fill="currentColor"/>
            """.trimIndent()
        )

        // source: [MONO Icons](https://icons.mono.company/) license: ``icons/LICENSE.md``
        override val documentRemove = IconDefinition(
            "documentRemove",
            svg = """
                <path fill-rule="evenodd" clip-rule="evenodd" d="M4 4C4 2.89543 4.89543 2 6 2H14C14.2652 2 14.5196 2.10536 14.7071 2.29289L19.7071 7.29289C19.8946 7.48043 20 7.73478 20 8V20C20 21.1046 19.1046 22 18 22H6C4.89543 22 4 21.1046 4 20V4ZM17.5858 8H14V4.41421L17.5858 8ZM12 4V9C12 9.55228 12.4477 10 13 10H18V20H6V4L12 4ZM9 15C9 14.4477 9.44772 14 10 14H14C14.5523 14 15 14.4477 15 15C15 15.5523 14.5523 16 14 16H10C9.44772 16 9 15.5523 9 15Z" fill="currentColor"/>
            """.trimIndent()
        )

        // source: [MONO Icons](https://icons.mono.company/) license: ``icons/LICENSE.md``
        override val document = IconDefinition(
            "document",
            svg = """
                <path fill-rule="evenodd" clip-rule="evenodd" d="M4 4C4 2.89543 4.89543 2 6 2H14C14.2652 2 14.5196 2.10536 14.7071 2.29289L19.7071 7.29289C19.8946 7.48043 20 7.73478 20 8V20C20 21.1046 19.1046 22 18 22H6C4.89543 22 4 21.1046 4 20V4ZM17.5858 8H14V4.41421L17.5858 8ZM12 4V9C12 9.55228 12.4477 10 13 10H18V20H6V4L12 4ZM8 13C8 12.4477 8.44772 12 9 12H15C15.5523 12 16 12.4477 16 13C16 13.5523 15.5523 14 15 14H9C8.44772 14 8 13.5523 8 13ZM8 17C8 16.4477 8.44772 16 9 16H15C15.5523 16 16 16.4477 16 17C16 17.5523 15.5523 18 15 18H9C8.44772 18 8 17.5523 8 17Z" fill="currentColor"/>
            """.trimIndent()
        )

        // source: [MONO Icons](https://icons.mono.company/) license: ``icons/LICENSE.md``
        override val download = IconDefinition(
            "download",
            svg = """
                <path fill-rule="evenodd" clip-rule="evenodd" d="M12 2C12.5523 2 13 2.44772 13 3V13.5858L15.2929 11.2929C15.6834 10.9024 16.3166 10.9024 16.7071 11.2929C17.0976 11.6834 17.0976 12.3166 16.7071 12.7071L12.7071 16.7071C12.3166 17.0976 11.6834 17.0976 11.2929 16.7071L7.29289 12.7071C6.90237 12.3166 6.90237 11.6834 7.29289 11.2929C7.68342 10.9024 8.31658 10.9024 8.70711 11.2929L11 13.5858V3C11 2.44772 11.4477 2 12 2ZM5 17C5.55228 17 6 17.4477 6 18V20H18V18C18 17.4477 18.4477 17 19 17C19.5523 17 20 17.4477 20 18V20C20 21.1046 19.1046 22 18 22H6C4.89543 22 4 21.1046 4 20V18C4 17.4477 4.44772 17 5 17Z" fill="currentColor"/>
            """.trimIndent()
        )

        // source: [MONO Icons](https://icons.mono.company/) license: ``icons/LICENSE.md``
        override val drag = IconDefinition(
            "drag",
            svg = """
                <path fill-rule="evenodd" clip-rule="evenodd" d="M4 6C4 5.44772 4.44772 5 5 5H19C19.5523 5 20 5.44772 20 6C20 6.55228 19.5523 7 19 7H5C4.44772 7 4 6.55228 4 6ZM4 10C4 9.44772 4.44772 9 5 9H19C19.5523 9 20 9.44772 20 10C20 10.5523 19.5523 11 19 11H5C4.44772 11 4 10.5523 4 10ZM4 14C4 13.4477 4.44772 13 5 13H19C19.5523 13 20 13.4477 20 14C20 14.5523 19.5523 15 19 15H5C4.44772 15 4 14.5523 4 14ZM4 18C4 17.4477 4.44772 17 5 17H19C19.5523 17 20 17.4477 20 18C20 18.5523 19.5523 19 19 19H5C4.44772 19 4 18.5523 4 18Z" fill="currentColor"/>
            """.trimIndent()
        )

        // source: [MONO Icons](https://icons.mono.company/) license: ``icons/LICENSE.md``
        override val editAlt = IconDefinition(
            "editAlt",
            svg = """
                <path fill-rule="evenodd" clip-rule="evenodd" d="M16.2929 3.29289C16.6834 2.90237 17.3166 2.90237 17.7071 3.29289L20.7071 6.29289C21.0976 6.68342 21.0976 7.31658 20.7071 7.70711L11.7071 16.7071C11.5196 16.8946 11.2652 17 11 17H8C7.44772 17 7 16.5523 7 16V13C7 12.7348 7.10536 12.4804 7.29289 12.2929L16.2929 3.29289ZM9 13.4142V15H10.5858L18.5858 7L17 5.41421L9 13.4142ZM3 7C3 5.89543 3.89543 5 5 5H10C10.5523 5 11 5.44772 11 6C11 6.55228 10.5523 7 10 7H5V19H17V14C17 13.4477 17.4477 13 18 13C18.5523 13 19 13.4477 19 14V19C19 20.1046 18.1046 21 17 21H5C3.89543 21 3 20.1046 3 19V7Z" fill="currentColor"/>
            """.trimIndent()
        )

        // source: [MONO Icons](https://icons.mono.company/) license: ``icons/LICENSE.md``
        override val edit = IconDefinition(
            "edit",
            svg = """
                <path fill-rule="evenodd" clip-rule="evenodd" d="M16.2929 2.29289C16.6834 1.90237 17.3166 1.90237 17.7071 2.29289L21.7071 6.29289C22.0976 6.68342 22.0976 7.31658 21.7071 7.70711L8.70711 20.7071C8.51957 20.8946 8.26522 21 8 21H4C3.44772 21 3 20.5523 3 20V16C3 15.7348 3.10536 15.4804 3.29289 15.2929L13.2927 5.2931L16.2929 2.29289ZM14 7.41421L5 16.4142V19H7.58579L16.5858 10L14 7.41421ZM18 8.58579L15.4142 6L17 4.41421L19.5858 7L18 8.58579Z" fill="currentColor"/>
            """.trimIndent()
        )

        // source: [MONO Icons](https://icons.mono.company/) license: ``icons/LICENSE.md``
        override val email = IconDefinition(
            "email",
            svg = """
                <path fill-rule="evenodd" clip-rule="evenodd" d="M2 6C2 4.89543 2.89543 4 4 4H20C21.1046 4 22 4.89543 22 6V18C22 19.1046 21.1046 20 20 20H4C2.89543 20 2 19.1046 2 18V6ZM5.51859 6L12 11.6712L18.4814 6H5.51859ZM20 7.32877L12.6585 13.7526C12.2815 14.0825 11.7185 14.0825 11.3415 13.7526L4 7.32877V18H20V7.32877Z" fill="currentColor"/>
            """.trimIndent()
        )

        // source: [MONO Icons](https://icons.mono.company/) license: ``icons/LICENSE.md``
        override val expand = IconDefinition(
            "expand",
            svg = """
                <path fill-rule="evenodd" clip-rule="evenodd" d="M6 7.41421V9C6 9.55229 5.55228 10 5 10C4.44772 10 4 9.55229 4 9L4 5C4 4.44772 4.44772 4 5 4L9 4C9.55229 4 10 4.44772 10 5C10 5.55228 9.55229 6 9 6H7.41421L9.70711 8.29289C10.0976 8.68342 10.0976 9.31658 9.70711 9.70711C9.31658 10.0976 8.68342 10.0976 8.29289 9.70711L6 7.41421ZM15 6C14.4477 6 14 5.55229 14 5C14 4.44772 14.4477 4 15 4H19C19.5523 4 20 4.44772 20 5V9.00001C20 9.55229 19.5523 10 19 10C18.4477 10 18 9.55229 18 9.00001V7.41421L15.7071 9.70711C15.3166 10.0976 14.6834 10.0976 14.2929 9.70711C13.9024 9.31658 13.9024 8.68342 14.2929 8.29289L16.5858 6H15ZM5 14C5.55228 14 6 14.4477 6 15L6 16.5858L8.29289 14.2929C8.68342 13.9024 9.31658 13.9024 9.70711 14.2929C10.0976 14.6834 10.0976 15.3166 9.70711 15.7071L7.41421 18H9C9.55228 18 10 18.4477 10 19C10 19.5523 9.55228 20 9 20H5C4.73478 20 4.48043 19.8946 4.29289 19.7071C4.10536 19.5196 4 19.2652 4 19L4 15C4 14.4477 4.44772 14 5 14ZM14.2929 15.7071C13.9024 15.3166 13.9024 14.6834 14.2929 14.2929C14.6834 13.9024 15.3166 13.9024 15.7071 14.2929L18 16.5858V15C18 14.4477 18.4477 14 19 14C19.5523 14 20 14.4477 20 15V19C20 19.5523 19.5523 20 19 20H15C14.4477 20 14 19.5523 14 19C14 18.4477 14.4477 18 15 18H16.5858L14.2929 15.7071Z" fill="currentColor"/>
            """.trimIndent()
        )

        // source: [MONO Icons](https://icons.mono.company/) license: ``icons/LICENSE.md``
        override val export = IconDefinition(
            "export",
            svg = """
                <path fill-rule="evenodd" clip-rule="evenodd" d="M11.2929 2.29289C11.6834 1.90237 12.3166 1.90237 12.7071 2.29289L16.7071 6.29289C17.0976 6.68342 17.0976 7.31658 16.7071 7.70711C16.3166 8.09763 15.6834 8.09763 15.2929 7.70711L13 5.41421V16C13 16.5523 12.5523 17 12 17C11.4477 17 11 16.5523 11 16V5.41421L8.70711 7.70711C8.31658 8.09763 7.68342 8.09763 7.29289 7.70711C6.90237 7.31658 6.90237 6.68342 7.29289 6.29289L11.2929 2.29289ZM5 17C5.55228 17 6 17.4477 6 18V20H18V18C18 17.4477 18.4477 17 19 17C19.5523 17 20 17.4477 20 18V20C20 21.1046 19.1046 22 18 22H6C4.89543 22 4 21.1046 4 20V18C4 17.4477 4.44772 17 5 17Z" fill="currentColor"/>
            """.trimIndent()
        )

        // source: [MONO Icons](https://icons.mono.company/) license: ``icons/LICENSE.md``
        override val externalLink = IconDefinition(
            "externalLink",
            svg = """
                <path fill-rule="evenodd" clip-rule="evenodd" d="M14 5C13.4477 5 13 4.55228 13 4C13 3.44772 13.4477 3 14 3H20C20.2652 3 20.5196 3.10536 20.7071 3.29289C20.8946 3.48043 21 3.73478 21 4L21 10C21 10.5523 20.5523 11 20 11C19.4477 11 19 10.5523 19 10L19 6.41422L9.70711 15.7071C9.31658 16.0976 8.68342 16.0976 8.29289 15.7071C7.90237 15.3166 7.90237 14.6834 8.29289 14.2929L17.5858 5H14ZM3 7C3 5.89543 3.89543 5 5 5H10C10.5523 5 11 5.44772 11 6C11 6.55228 10.5523 7 10 7H5V19H17V14C17 13.4477 17.4477 13 18 13C18.5523 13 19 13.4477 19 14V19C19 20.1046 18.1046 21 17 21H5C3.89543 21 3 20.1046 3 19V7Z" fill="currentColor"/>
            """.trimIndent()
        )

        // source: [MONO Icons](https://icons.mono.company/) license: ``icons/LICENSE.md``
        override val eyeOff = IconDefinition(
            "eyeOff",
            svg = """
                <path fill-rule="evenodd" clip-rule="evenodd" d="M4.70711 3.29289C4.31658 2.90237 3.68342 2.90237 3.29289 3.29289C2.90237 3.68342 2.90237 4.31658 3.29289 4.70711L5.71706 7.13127C4.28639 8.20737 3.03925 9.68543 2.10557 11.5528C1.96481 11.8343 1.96481 12.1657 2.10557 12.4472C4.26379 16.7637 8.09687 19 12 19C13.5552 19 15.0992 18.645 16.5306 17.9448L19.2929 20.7071C19.6834 21.0976 20.3166 21.0976 20.7071 20.7071C21.0976 20.3166 21.0976 19.6834 20.7071 19.2929L4.70711 3.29289ZM15.0138 16.428L13.2934 14.7076C12.9018 14.8951 12.4631 15 12 15C10.3431 15 9 13.6569 9 12C9 11.5369 9.10495 11.0982 9.29237 10.7066L7.14838 8.56259C5.98778 9.3794 4.94721 10.5214 4.12966 12C5.99806 15.3792 9.03121 17 12 17C13.0134 17 14.0343 16.8112 15.0138 16.428Z" fill="#0D0D0D"/>
                <path d="M18.5523 13.8955C19.0353 13.3402 19.4784 12.7088 19.8703 12C18.0019 8.62078 14.9687 7 12 7C11.888 7 11.7759 7.00231 11.6637 7.00693L9.87939 5.22258C10.5774 5.07451 11.2875 5 12 5C15.9031 5 19.7362 7.23635 21.8944 11.5528C22.0352 11.8343 22.0352 12.1657 21.8944 12.4472C21.3504 13.5352 20.7 14.491 19.9689 15.3121L18.5523 13.8955Z" fill="#0D0D0D"/>
            """.trimIndent()
        )

        // source: [MONO Icons](https://icons.mono.company/) license: ``icons/LICENSE.md``
        override val eye = IconDefinition(
            "eye",
            svg = """
                <path d="M15 12C15 13.6569 13.6569 15 12 15C10.3431 15 9 13.6569 9 12C9 10.3431 10.3431 9 12 9C13.6569 9 15 10.3431 15 12Z" fill="currentColor"/>
                <path fill-rule="evenodd" clip-rule="evenodd" d="M21.8944 11.5528C19.7362 7.23635 15.9031 5 12 5C8.09687 5 4.26379 7.23635 2.10557 11.5528C1.96481 11.8343 1.96481 12.1657 2.10557 12.4472C4.26379 16.7637 8.09687 19 12 19C15.9031 19 19.7362 16.7637 21.8944 12.4472C22.0352 12.1657 22.0352 11.8343 21.8944 11.5528ZM12 17C9.03121 17 5.99806 15.3792 4.12966 12C5.99806 8.62078 9.03121 7 12 7C14.9688 7 18.0019 8.62078 19.8703 12C18.0019 15.3792 14.9688 17 12 17Z" fill="currentColor"/>
            """.trimIndent()
        )

        // source: [MONO Icons](https://icons.mono.company/) license: ``icons/LICENSE.md``
        override val favorite = IconDefinition(
            "favorite",
            svg = """
                <path fill-rule="evenodd" clip-rule="evenodd" d="M12 2.5C12.3788 2.5 12.725 2.714 12.8944 3.05279L15.4733 8.2106L21.1439 9.03541C21.5206 9.0902 21.8335 9.35402 21.9511 9.71599C22.0687 10.078 21.9706 10.4753 21.6981 10.741L17.571 14.7649L18.4994 20.4385C18.5607 20.8135 18.4043 21.1908 18.0956 21.4124C17.787 21.6339 17.3794 21.6614 17.0438 21.4834L12 18.8071L6.95621 21.4834C6.62059 21.6614 6.21303 21.6339 5.90437 21.4124C5.5957 21.1908 5.43927 20.8135 5.50062 20.4385L6.42903 14.7649L2.3019 10.741C2.02939 10.4753 1.93133 10.078 2.04894 9.71599C2.16655 9.35402 2.47943 9.0902 2.85606 9.03541L8.52667 8.2106L11.1056 3.05279C11.275 2.714 11.6212 2.5 12 2.5ZM12 5.73607L10.0819 9.57221C9.93558 9.86491 9.65528 10.0675 9.33144 10.1146L5.14839 10.723L8.1981 13.6965C8.43179 13.9243 8.53958 14.2519 8.48687 14.574L7.80001 18.7715L11.5313 16.7917C11.8244 16.6361 12.1756 16.6361 12.4687 16.7917L16.2 18.7715L15.5131 14.574C15.4604 14.2519 15.5682 13.9243 15.8019 13.6965L18.8516 10.723L14.6686 10.1146C14.3447 10.0675 14.0644 9.86491 13.9181 9.57221L12 5.73607Z" fill="currentColor"/>
            """.trimIndent()
        )

        // source: [MONO Icons](https://icons.mono.company/) license: ``icons/LICENSE.md``
        override val filterAlt = IconDefinition(
            "filterAlt",
            svg = """
                <path fill-rule="evenodd" clip-rule="evenodd" d="M4 7C4 6.44772 4.44772 6 5 6H19C19.5523 6 20 6.44772 20 7C20 7.55228 19.5523 8 19 8H5C4.44772 8 4 7.55228 4 7ZM6 12C6 11.4477 6.44772 11 7 11H17C17.5523 11 18 11.4477 18 12C18 12.5523 17.5523 13 17 13H7C6.44772 13 6 12.5523 6 12ZM8 17C8 16.4477 8.44772 16 9 16H15C15.5523 16 16 16.4477 16 17C16 17.5523 15.5523 18 15 18H9C8.44772 18 8 17.5523 8 17Z" fill="currentColor"/>
            """.trimIndent()
        )

        // source: [MONO Icons](https://icons.mono.company/) license: ``icons/LICENSE.md``
        override val filter = IconDefinition(
            "filter",
            svg = """
                <path fill-rule="evenodd" clip-rule="evenodd" d="M9 5C8.44772 5 8 5.44772 8 6C8 6.55228 8.44772 7 9 7C9.55228 7 10 6.55228 10 6C10 5.44772 9.55228 5 9 5ZM6.17071 5C6.58254 3.83481 7.69378 3 9 3C10.3062 3 11.4175 3.83481 11.8293 5H19C19.5523 5 20 5.44772 20 6C20 6.55228 19.5523 7 19 7H11.8293C11.4175 8.16519 10.3062 9 9 9C7.69378 9 6.58254 8.16519 6.17071 7H5C4.44772 7 4 6.55228 4 6C4 5.44772 4.44772 5 5 5H6.17071ZM15 11C14.4477 11 14 11.4477 14 12C14 12.5523 14.4477 13 15 13C15.5523 13 16 12.5523 16 12C16 11.4477 15.5523 11 15 11ZM12.1707 11C12.5825 9.83481 13.6938 9 15 9C16.3062 9 17.4175 9.83481 17.8293 11H19C19.5523 11 20 11.4477 20 12C20 12.5523 19.5523 13 19 13H17.8293C17.4175 14.1652 16.3062 15 15 15C13.6938 15 12.5825 14.1652 12.1707 13H5C4.44772 13 4 12.5523 4 12C4 11.4477 4.44772 11 5 11H12.1707ZM9 17C8.44772 17 8 17.4477 8 18C8 18.5523 8.44772 19 9 19C9.55228 19 10 18.5523 10 18C10 17.4477 9.55228 17 9 17ZM6.17071 17C6.58254 15.8348 7.69378 15 9 15C10.3062 15 11.4175 15.8348 11.8293 17H19C19.5523 17 20 17.4477 20 18C20 18.5523 19.5523 19 19 19H11.8293C11.4175 20.1652 10.3062 21 9 21C7.69378 21 6.58254 20.1652 6.17071 19H5C4.44772 19 4 18.5523 4 18C4 17.4477 4.44772 17 5 17H6.17071Z" fill="currentColor"/>
            """.trimIndent()
        )

        // source: [MONO Icons](https://icons.mono.company/) license: ``icons/LICENSE.md``
        override val folderAdd = IconDefinition(
            "folderAdd",
            svg = """
                <path fill-rule="evenodd" clip-rule="evenodd" d="M2 6C2 4.89543 2.89543 4 4 4H9C9.26522 4 9.51957 4.10536 9.70711 4.29289L11.4142 6H20C21.1046 6 22 6.89543 22 8V18C22 19.1046 21.1046 20 20 20H4C2.89543 20 2 19.1046 2 18V6ZM8.58579 6L4 6V18H20V8H11C10.7348 8 10.4804 7.89464 10.2929 7.70711L8.58579 6ZM12 10C12.5523 10 13 10.4477 13 11V12H14C14.5523 12 15 12.4477 15 13C15 13.5523 14.5523 14 14 14H13V15C13 15.5523 12.5523 16 12 16C11.4477 16 11 15.5523 11 15V14H10C9.44772 14 9 13.5523 9 13C9 12.4477 9.44772 12 10 12H11V11C11 10.4477 11.4477 10 12 10Z" fill="currentColor"/>
            """.trimIndent()
        )

        // source: [MONO Icons](https://icons.mono.company/) license: ``icons/LICENSE.md``
        override val folderCheck = IconDefinition(
            "folderCheck",
            svg = """
                <path fill-rule="evenodd" clip-rule="evenodd" d="M2 6C2 4.89543 2.89543 4 4 4H9C9.26522 4 9.51957 4.10536 9.70711 4.29289L11.4142 6H20C21.1046 6 22 6.89543 22 8V18C22 19.1046 21.1046 20 20 20H4C2.89543 20 2 19.1046 2 18V6ZM8.58579 6L4 6V18H20V8H11C10.7348 8 10.4804 7.89464 10.2929 7.70711L8.58579 6ZM15.7071 10.2929C16.0976 10.6834 16.0976 11.3166 15.7071 11.7071L11.7071 15.7071C11.5196 15.8946 11.2652 16 11 16C10.7348 16 10.4804 15.8946 10.2929 15.7071L8.29289 13.7071C7.90237 13.3166 7.90237 12.6834 8.29289 12.2929C8.68342 11.9024 9.31658 11.9024 9.70711 12.2929L11 13.5858L14.2929 10.2929C14.6834 9.90237 15.3166 9.90237 15.7071 10.2929Z" fill="currentColor"/>
            """.trimIndent()
        )

        // source: [MONO Icons](https://icons.mono.company/) license: ``icons/LICENSE.md``
        override val folderDownload = IconDefinition(
            "folderDownload",
            svg = """
                <path fill-rule="evenodd" clip-rule="evenodd" d="M2 6.00002C2 4.89545 2.89543 4.00002 4 4.00002H9C9.26522 4.00002 9.51957 4.10537 9.70711 4.29291L11.4142 6.00002H20C21.1046 6.00002 22 6.89545 22 8.00002V18C22 19.1046 21.1046 20 20 20H4C2.89543 20 2 19.1046 2 18V6.00002ZM8.58579 6.00002L4 6.00002V18H20V8.00002H11C10.7348 8.00002 10.4804 7.89466 10.2929 7.70712L8.58579 6.00002ZM12 9.50002C12.5523 9.50002 13 9.94773 13 10.5V13.0858L13.2929 12.7929C13.6834 12.4024 14.3166 12.4024 14.7071 12.7929C15.0976 13.1834 15.0976 13.8166 14.7071 14.2071L12.7071 16.2071C12.3166 16.5976 11.6834 16.5976 11.2929 16.2071L9.29289 14.2071C8.90237 13.8166 8.90237 13.1834 9.29289 12.7929C9.68342 12.4024 10.3166 12.4024 10.7071 12.7929L11 13.0858V10.5C11 9.94773 11.4477 9.50002 12 9.50002Z" fill="currentColor"/>
            """.trimIndent()
        )

        // source: [MONO Icons](https://icons.mono.company/) license: ``icons/LICENSE.md``
        override val folderRemove = IconDefinition(
            "folderRemove",
            svg = """
                <path fill-rule="evenodd" clip-rule="evenodd" d="M2 6C2 4.89543 2.89543 4 4 4H9C9.26522 4 9.51957 4.10536 9.70711 4.29289L11.4142 6H20C21.1046 6 22 6.89543 22 8V18C22 19.1046 21.1046 20 20 20H4C2.89543 20 2 19.1046 2 18V6ZM8.58579 6L4 6V18H20V8H11C10.7348 8 10.4804 7.89464 10.2929 7.70711L8.58579 6ZM9 13C9 12.4477 9.44772 12 10 12H14C14.5523 12 15 12.4477 15 13C15 13.5523 14.5523 14 14 14H10C9.44772 14 9 13.5523 9 13Z" fill="currentColor"/>
            """.trimIndent()
        )

        // source: [MONO Icons](https://icons.mono.company/) license: ``icons/LICENSE.md``
        override val folder = IconDefinition(
            "folder",
            svg = """
                <path fill-rule="evenodd" clip-rule="evenodd" d="M2 6C2 4.89543 2.89543 4 4 4H9C9.26522 4 9.51957 4.10536 9.70711 4.29289L11.4142 6H20C21.1046 6 22 6.89543 22 8V18C22 19.1046 21.1046 20 20 20H4C2.89543 20 2 19.1046 2 18V6ZM8.58579 6L4 6V18H20V8H11C10.7348 8 10.4804 7.89464 10.2929 7.70711L8.58579 6Z" fill="currentColor"/>
            """.trimIndent()
        )

        // source: [MONO Icons](https://icons.mono.company/) license: ``icons/LICENSE.md``
        override val grid = IconDefinition(
            "grid",
            svg = """
                <path fill-rule="evenodd" clip-rule="evenodd" d="M3 5C3 3.89543 3.89543 3 5 3H9C10.1046 3 11 3.89543 11 5V9C11 10.1046 10.1046 11 9 11H5C3.89543 11 3 10.1046 3 9V5ZM9 5H5V9H9V5ZM13 5C13 3.89543 13.8954 3 15 3H19C20.1046 3 21 3.89543 21 5V9C21 10.1046 20.1046 11 19 11H15C13.8954 11 13 10.1046 13 9V5ZM19 5H15V9H19V5ZM3 15C3 13.8954 3.89543 13 5 13H9C10.1046 13 11 13.8954 11 15V19C11 20.1046 10.1046 21 9 21H5C3.89543 21 3 20.1046 3 19V15ZM9 15H5V19H9V15ZM13 15C13 13.8954 13.8954 13 15 13H19C20.1046 13 21 13.8954 21 15V19C21 20.1046 20.1046 21 19 21H15C13.8954 21 13 20.1046 13 19V15ZM19 15H15V19H19V15Z" fill="currentColor"/>
            """.trimIndent()
        )

        // source: [MONO Icons](https://icons.mono.company/) license: ``icons/LICENSE.md``
        override val heart = IconDefinition(
            "heart",
            svg = """
                <path fill-rule="evenodd" clip-rule="evenodd" d="M12 4.52765C9.64418 2.41689 6.02125 2.49347 3.75736 4.75736C1.41421 7.1005 1.41421 10.8995 3.75736 13.2426L10.5858 20.0711C11.3668 20.8521 12.6332 20.8521 13.4142 20.0711L20.2426 13.2426C22.5858 10.8995 22.5858 7.1005 20.2426 4.75736C17.9787 2.49347 14.3558 2.41689 12 4.52765ZM10.8284 6.17157C9.26633 4.60948 6.73367 4.60948 5.17157 6.17157C3.60948 7.73367 3.60948 10.2663 5.17157 11.8284L12 18.6569L18.8284 11.8284C20.3905 10.2663 20.3905 7.73367 18.8284 6.17157C17.2663 4.60948 14.7337 4.60948 13.1716 6.17157L12.7071 6.63604C12.3166 7.02656 11.6834 7.02656 11.2929 6.63604L10.8284 6.17157Z" fill="currentColor"/>
            """.trimIndent()
        )

        // source: [MONO Icons](https://icons.mono.company/) license: ``icons/LICENSE.md``
        override val home = IconDefinition(
            "home",
            svg = """
                <path fill-rule="evenodd" clip-rule="evenodd" d="M11.3356 2.25259C11.7145 1.9158 12.2855 1.9158 12.6644 2.25259L21.6644 10.2526C22.0772 10.6195 22.1143 11.2516 21.7474 11.6644C21.3805 12.0771 20.7484 12.1143 20.3356 11.7474L20 11.4491V19C20 20.1046 19.1046 21 18 21H6.00001C4.89544 21 4.00001 20.1046 4.00001 19V11.4491L3.66437 11.7474C3.25159 12.1143 2.61952 12.0771 2.2526 11.6644C1.88568 11.2516 1.92286 10.6195 2.33565 10.2526L11.3356 2.25259ZM6.00001 9.67129V19H9.00001V14C9.00001 13.4477 9.44773 13 10 13H14C14.5523 13 15 13.4477 15 14V19H18V9.67129L12 4.33795L6.00001 9.67129ZM13 19V15H11V19H13Z" fill="currentColor"/>
            """.trimIndent()
        )

        // source: [MONO Icons](https://icons.mono.company/) license: ``icons/LICENSE.md``
        override val image = IconDefinition(
            "image",
            svg = """
                <path fill-rule="evenodd" clip-rule="evenodd" d="M2.99998 5C2.99998 3.89543 3.89541 3 4.99998 3H19C20.1045 3 21 3.89543 21 5V19C21 20.1046 20.1045 21 19 21H4.99998C3.89541 21 2.99998 20.1046 2.99998 19V5ZM19 5H4.99998V19H19V5Z" fill="currentColor"/>
                <path fill-rule="evenodd" clip-rule="evenodd" d="M8.37528 10.2191C8.7405 9.92696 9.25945 9.92696 9.62467 10.2191L13.9258 13.66L15.2929 12.2929C15.6834 11.9024 16.3166 11.9024 16.7071 12.2929L20.7071 16.2929C21.0976 16.6834 21.0976 17.3166 20.7071 17.7071C20.3166 18.0976 19.6834 18.0976 19.2929 17.7071L16 14.4142L14.7071 15.7071C14.3468 16.0674 13.7732 16.0992 13.3753 15.7809L8.99998 12.2806L4.62467 15.7809C4.19341 16.1259 3.56412 16.056 3.21911 15.6247C2.8741 15.1934 2.94402 14.5641 3.37528 14.2191L8.37528 10.2191Z" fill="currentColor"/>
                <path d="M17 8.5C17 9.32843 16.3284 10 15.5 10C14.6715 10 14 9.32843 14 8.5C14 7.67157 14.6715 7 15.5 7C16.3284 7 17 7.67157 17 8.5Z" fill="currentColor"/>
            """.trimIndent()
        )

        // source: [MONO Icons](https://icons.mono.company/) license: ``icons/LICENSE.md``
        override val inbox = IconDefinition(
            "inbox",
            svg = """
                <path fill-rule="evenodd" clip-rule="evenodd" d="M3 5C3 3.89543 3.89543 3 5 3H19C20.1046 3 21 3.89543 21 5V19C21 20.1046 20.1046 21 19 21H5C3.89543 21 3 20.1046 3 19V5ZM5 14V19H19V14H16.7208L15.9487 16.3162C15.8126 16.7246 15.4304 17 15 17H9C8.56957 17 8.18743 16.7246 8.05132 16.3162L7.27924 14H5ZM19 12V5H5V12H7.27924C8.1401 12 8.90438 12.5509 9.17661 13.3675L9.72076 15H14.2792L14.8234 13.3675C15.0956 12.5509 15.8599 12 16.7208 12H19Z" fill="currentColor"/>
            """.trimIndent()
        )

        // source: [MONO Icons](https://icons.mono.company/) license: ``icons/LICENSE.md``
        override val laptop = IconDefinition(
            "laptop",
            svg = """
                <path fill-rule="evenodd" clip-rule="evenodd" d="M2 5C2 3.89543 2.89543 3 4 3H20C21.1046 3 22 3.89543 22 5V16C22 17.1046 21.1046 18 20 18H4C2.89543 18 2 17.1046 2 16V5ZM20 5H4V16H20V5Z" fill="currentColor"/>
                <path fill-rule="evenodd" clip-rule="evenodd" d="M22 20C22 20.5523 21.5523 21 21 21H3C2.44772 21 2 20.5523 2 20C2 19.4477 2.44772 19 3 19L21 19C21.5523 19 22 19.4477 22 20Z" fill="currentColor"/>
            """.trimIndent()
        )

        // source: [MONO Icons](https://icons.mono.company/) license: ``icons/LICENSE.md``
        override val linkAlt = IconDefinition(
            "linkAlt",
            svg = """
                <path fill-rule="evenodd" clip-rule="evenodd" d="M16.2 6C16.2 5.44772 16.6477 5 17.2 5C17.8367 5 18.4624 5.12794 19.0714 5.37152C19.7341 5.63661 20.2442 6.03001 20.7071 6.49289C21.17 6.95578 21.5634 7.4659 21.8285 8.12861C22.0721 8.73756 22.2 9.36326 22.2 10C22.2 10.6367 22.0721 11.2624 21.8285 11.8714C21.5667 12.5258 21.1798 13.0314 20.7245 13.4897L19.7399 14.5727C19.7293 14.5844 19.7183 14.5959 19.7071 14.6071L16.5071 17.8071C16.0442 18.27 15.5341 18.6634 14.8714 18.9285C14.2624 19.1721 13.6367 19.3 13 19.3C12.3633 19.3 11.7376 19.1721 11.1286 18.9285C10.4659 18.6634 9.95578 18.27 9.49289 17.8071C9.03 17.3442 8.63661 16.8341 8.37152 16.1714C8.12326 15.5507 8 14.9244 8 14.2C8 13.5633 8.12794 12.9376 8.37152 12.3286C8.63661 11.6659 9.03 11.1558 9.49289 10.6929L10.5929 9.59289C10.9834 9.20237 11.6166 9.20237 12.0071 9.59289C12.3976 9.98342 12.3976 10.6166 12.0071 11.0071L10.9071 12.1071C10.57 12.4442 10.3634 12.7341 10.2285 13.0714C10.0721 13.4624 10 13.8367 10 14.2C10 14.6756 10.0767 15.0493 10.2285 15.4286C10.3634 15.7659 10.57 16.0558 10.9071 16.3929C11.2442 16.73 11.5341 16.9366 11.8714 17.0715C12.2624 17.2279 12.6367 17.3 13 17.3C13.3633 17.3 13.7376 17.2279 14.1286 17.0715C14.4659 16.9366 14.7558 16.73 15.0929 16.3929L18.2761 13.2097L19.2601 12.1273C19.2707 12.1156 19.2817 12.1041 19.2929 12.0929C19.63 11.7558 19.8366 11.4659 19.9715 11.1286C20.1279 10.7376 20.2 10.3633 20.2 10C20.2 9.63674 20.1279 9.26244 19.9715 8.87139C19.8366 8.5341 19.63 8.24422 19.2929 7.90711C18.9558 7.56999 18.6659 7.36339 18.3286 7.22848C17.9376 7.07206 17.5633 7 17.2 7C16.6477 7 16.2 6.55228 16.2 6ZM11.3 7.5C10.9367 7.5 10.5624 7.57206 10.1714 7.72848C9.8341 7.86339 9.54422 8.07 9.20711 8.40711L5.92393 11.6903L4.93994 12.7727C4.92927 12.7844 4.91832 12.7959 4.90711 12.8071C4.56999 13.1442 4.36339 13.4341 4.22848 13.7714C4.07206 14.1624 4 14.5367 4 14.9C4 15.2633 4.07206 15.6376 4.22848 16.0286C4.36339 16.3659 4.57 16.6558 4.90711 16.9929C5.24422 17.33 5.5341 17.5366 5.87139 17.6715C6.26244 17.8279 6.63674 17.9 7 17.9C7.55228 17.9 8 18.3477 8 18.9C8 19.4523 7.55228 19.9 7 19.9C6.36326 19.9 5.73756 19.7721 5.12861 19.5285C4.4659 19.2634 3.95578 18.87 3.49289 18.4071C3.03 17.9442 2.63661 17.4341 2.37152 16.7714C2.12794 16.1624 2 15.5367 2 14.9C2 14.2633 2.12794 13.6376 2.37152 13.0286C2.63328 12.3742 3.02016 11.8686 3.47551 11.4103L4.46006 10.3273C4.47073 10.3156 4.48168 10.3041 4.49289 10.2929L7.79289 6.99289C8.25578 6.53 8.7659 6.13661 9.42861 5.87152C10.0376 5.62794 10.6633 5.5 11.3 5.5C11.9367 5.5 12.5624 5.62794 13.1714 5.87152C13.8341 6.13661 14.3442 6.53 14.8071 6.99289C15.27 7.45578 15.6634 7.9659 15.9285 8.62861C16.1721 9.23756 16.3 9.86326 16.3 10.5C16.3 11.1367 16.1721 11.7624 15.9285 12.3714C15.6664 13.0265 15.279 13.5325 14.823 13.9912L13.7372 15.1757C13.364 15.5828 12.7314 15.6103 12.3243 15.2372C11.9172 14.864 11.8897 14.2314 12.2628 13.8243L13.3628 12.6243C13.3726 12.6136 13.3827 12.6031 13.3929 12.5929C13.73 12.2558 13.9366 11.9659 14.0715 11.6286C14.2279 11.2376 14.3 10.8633 14.3 10.5C14.3 10.1367 14.2279 9.76244 14.0715 9.37139C13.9366 9.0341 13.73 8.74422 13.3929 8.40711C13.0558 8.07 12.7659 7.86339 12.4286 7.72848C12.0376 7.57206 11.6633 7.5 11.3 7.5Z" fill="currentColor"/>
            """.trimIndent()
        )

        // source: [MONO Icons](https://icons.mono.company/) license: ``icons/LICENSE.md``
        override val link = IconDefinition(
            "link",
            svg = """
                <path fill-rule="evenodd" clip-rule="evenodd" d="M8 8C5.75228 8 4 9.75228 4 12C4 14.2477 5.75228 16 8 16H10C10.5523 16 11 16.4477 11 17C11 17.5523 10.5523 18 10 18H8C4.64772 18 2 15.3523 2 12C2 8.64772 4.64772 6 8 6H10C10.5523 6 11 6.44772 11 7C11 7.55228 10.5523 8 10 8H8ZM13 7C13 6.44772 13.4477 6 14 6H16C19.3523 6 22 8.64772 22 12C22 15.3523 19.3523 18 16 18H14C13.4477 18 13 17.5523 13 17C13 16.4477 13.4477 16 14 16H16C18.2477 16 20 14.2477 20 12C20 9.75228 18.2477 8 16 8H14C13.4477 8 13 7.55228 13 7ZM7 12C7 11.4477 7.44772 11 8 11H16C16.5523 11 17 11.4477 17 12C17 12.5523 16.5523 13 16 13H8C7.44772 13 7 12.5523 7 12Z" fill="currentColor"/>
            """.trimIndent()
        )

        // source: [MONO Icons](https://icons.mono.company/) license: ``icons/LICENSE.md``
        override val list = IconDefinition(
            "list",
            svg = """
                <path fill-rule="evenodd" clip-rule="evenodd" d="M4 7C4 6.44772 4.44772 6 5 6H6C6.55228 6 7 6.44772 7 7C7 7.55228 6.55228 8 6 8H5C4.44772 8 4 7.55228 4 7ZM9 7C9 6.44772 9.44772 6 10 6H19C19.5523 6 20 6.44772 20 7C20 7.55228 19.5523 8 19 8H10C9.44772 8 9 7.55228 9 7ZM4 12C4 11.4477 4.44772 11 5 11H6C6.55228 11 7 11.4477 7 12C7 12.5523 6.55228 13 6 13H5C4.44772 13 4 12.5523 4 12ZM9 12C9 11.4477 9.44772 11 10 11H19C19.5523 11 20 11.4477 20 12C20 12.5523 19.5523 13 19 13H10C9.44772 13 9 12.5523 9 12ZM4 17C4 16.4477 4.44772 16 5 16H6C6.55228 16 7 16.4477 7 17C7 17.5523 6.55228 18 6 18H5C4.44772 18 4 17.5523 4 17ZM9 17C9 16.4477 9.44772 16 10 16H19C19.5523 16 20 16.4477 20 17C20 17.5523 19.5523 18 19 18H10C9.44772 18 9 17.5523 9 17Z" fill="currentColor"/>
            """.trimIndent()
        )

        // source: [MONO Icons](https://icons.mono.company/) license: ``icons/LICENSE.md``
        override val location = IconDefinition(
            "location",
            svg = """
                <path fill-rule="evenodd" clip-rule="evenodd" d="M12 4C8.68629 4 6 6.68629 6 10C6 11.0279 6.36394 12.1768 6.9815 13.3678C7.59457 14.5501 8.4236 15.7092 9.27193 16.7393C10.1178 17.7664 10.9665 18.6457 11.6048 19.2688C11.7483 19.4089 11.8809 19.5357 12 19.6481C12.1191 19.5357 12.2517 19.4089 12.3952 19.2688C13.0335 18.6457 13.8822 17.7664 14.7281 16.7393C15.5764 15.7092 16.4054 14.5501 17.0185 13.3678C17.6361 12.1768 18 11.0279 18 10C18 6.68629 15.3137 4 12 4ZM12 21C11.3492 21.7593 11.349 21.7591 11.3488 21.7589L11.3467 21.7571L11.3417 21.7528L11.3241 21.7376C11.3092 21.7246 11.2878 21.7059 11.2604 21.6818C11.2055 21.6334 11.1266 21.5632 11.0269 21.4727C10.8277 21.2918 10.5454 21.0296 10.2077 20.6999C9.5335 20.0418 8.63218 19.1086 7.72807 18.0107C6.8264 16.9158 5.90543 15.6374 5.206 14.2884C4.51106 12.9482 4 11.4721 4 10C4 5.58172 7.58172 2 12 2C16.4183 2 20 5.58172 20 10C20 11.4721 19.4889 12.9482 18.794 14.2884C18.0946 15.6374 17.1736 16.9158 16.2719 18.0107C15.3678 19.1086 14.4665 20.0418 13.7923 20.6999C13.4546 21.0296 13.1723 21.2918 12.9731 21.4727C12.8734 21.5632 12.7945 21.6334 12.7396 21.6818C12.7122 21.7059 12.6908 21.7246 12.6759 21.7376L12.6583 21.7528L12.6533 21.7571L12.6517 21.7585C12.6515 21.7586 12.6508 21.7593 12 21ZM12 21L11.3488 21.7589C11.7233 22.0799 12.2763 22.0802 12.6508 21.7593L12 21ZM12 8C10.8954 8 10 8.89543 10 10C10 11.1046 10.8954 12 12 12C13.1046 12 14 11.1046 14 10C14 8.89543 13.1046 8 12 8ZM8 10C8 7.79086 9.79086 6 12 6C14.2091 6 16 7.79086 16 10C16 12.2091 14.2091 14 12 14C9.79086 14 8 12.2091 8 10Z" fill="currentColor"/>
            """.trimIndent()
        )

        // source: [MONO Icons](https://icons.mono.company/) license: ``icons/LICENSE.md``
        override val lock = IconDefinition(
            "lock",
            svg = """
                <path fill-rule="evenodd" clip-rule="evenodd" d="M12 4C10.3523 4 9 5.35228 9 7V10H15V7C15 5.35228 13.6477 4 12 4ZM17 10V7C17 4.24772 14.7523 2 12 2C9.24771 2 7 4.24772 7 7V10H6C4.89543 10 4 10.8954 4 12V20C4 21.1046 4.89543 22 6 22H18C19.1046 22 20 21.1046 20 20V12C20 10.8954 19.1046 10 18 10H17ZM6 12V20H18V12H6Z" fill="currentColor"/>
            """.trimIndent()
        )

        // source: [MONO Icons](https://icons.mono.company/) license: ``icons/LICENSE.md``
        override val logOut = IconDefinition(
            "logOut",
            svg = """
                <path fill-rule="evenodd" clip-rule="evenodd" d="M2 6C2 4.89543 2.89543 4 4 4L13 4C14.1046 4 15 4.89543 15 6L15 8C15 8.55229 14.5523 9 14 9C13.4477 9 13 8.55228 13 8L13 6L4 6L4 18H13V16C13 15.4477 13.4477 15 14 15C14.5523 15 15 15.4477 15 16V18C15 19.1046 14.1046 20 13 20H4C2.89543 20 2 19.1046 2 18L2 6ZM17.2929 8.29289C17.6834 7.90237 18.3166 7.90237 18.7071 8.29289L21.7071 11.2929C22.0976 11.6834 22.0976 12.3166 21.7071 12.7071L18.7071 15.7071C18.3166 16.0976 17.6834 16.0976 17.2929 15.7071C16.9024 15.3166 16.9024 14.6834 17.2929 14.2929L18.5858 13H9C8.44772 13 8 12.5523 8 12C8 11.4477 8.44772 11 9 11L18.5858 11L17.2929 9.70711C16.9024 9.31658 16.9024 8.68342 17.2929 8.29289Z" fill="currentColor"/>
            """.trimIndent()
        )

        // source: [MONO Icons](https://icons.mono.company/) license: ``icons/LICENSE.md``
        override val map = IconDefinition(
            "map",
            svg = """
                <path fill-rule="evenodd" clip-rule="evenodd" d="M8.68377 3.05132C8.88904 2.98289 9.11096 2.98289 9.31623 3.05132L15 4.94591L19.3675 3.49006C20.6626 3.05837 22 4.02231 22 5.38743V17.2792C22 18.1401 21.4491 18.9044 20.6325 19.1766L15.3162 20.9487C15.111 21.0171 14.889 21.0171 14.6838 20.9487L9 19.0541L4.63246 20.5099C3.33739 20.9416 2 19.9777 2 18.6126V6.72076C2 5.8599 2.55086 5.09562 3.36754 4.82339L8.68377 3.05132ZM10 17.2792L14 18.6126V6.72076L10 5.38743V17.2792ZM8 5.38743V17.2792L4 18.6126V6.72076L8 5.38743ZM16 6.72076V18.6126L20 17.2792V5.38743L16 6.72076Z" fill="currentColor"/>
            """.trimIndent()
        )

        // source: [MONO Icons](https://icons.mono.company/) license: ``icons/LICENSE.md``
        override val megaphone = IconDefinition(
            "megaphone",
            svg = """
                <path fill-rule="evenodd" clip-rule="evenodd" d="M17.5019 2.13509C17.8102 2.31401 18 2.64353 18 3V7C19.1848 7 20.2502 7.51635 20.9812 8.33309C21.614 9.0401 22 9.97617 22 11C22 12.0238 21.614 12.9599 20.9812 13.6669C20.2502 14.4836 19.1848 15 18 15V19C18 19.3565 17.8102 19.686 17.5019 19.8649C17.1936 20.0438 16.8134 20.0451 16.5039 19.8682L10 16.1518V21C10 21.5523 9.55228 22 9 22H5C4.44772 22 4 21.5523 4 21V16C2.89543 16 2 15.1046 2 14V8C2 6.89543 2.89543 6 4 6H9.73444L16.5039 2.13176C16.8134 1.9549 17.1936 1.95617 17.5019 2.13509ZM10 14C10.174 14 10.345 14.0454 10.4961 14.1318L16 17.2768V4.72318L10.4961 7.86824C10.345 7.95458 10.174 8 10 8H4V14H10ZM6 16V20H8V16H6ZM18 13V9C18.5922 9 19.1233 9.25615 19.491 9.66691C19.8083 10.0214 20 10.4871 20 11C20 11.5129 19.8083 11.9786 19.491 12.3331C19.1233 12.7438 18.5922 13 18 13Z" fill="#0D0D0D"/>
            """.trimIndent()
        )

        // source: [MONO Icons](https://icons.mono.company/) license: ``icons/LICENSE.md``
        override val menu = IconDefinition(
            "menu",
            svg = """
                <path fill-rule="evenodd" clip-rule="evenodd" d="M4 7C4 6.44772 4.44772 6 5 6H19C19.5523 6 20 6.44772 20 7C20 7.55228 19.5523 8 19 8H5C4.44772 8 4 7.55228 4 7ZM4 12C4 11.4477 4.44772 11 5 11H19C19.5523 11 20 11.4477 20 12C20 12.5523 19.5523 13 19 13H5C4.44772 13 4 12.5523 4 12ZM4 17C4 16.4477 4.44772 16 5 16H19C19.5523 16 20 16.4477 20 17C20 17.5523 19.5523 18 19 18H5C4.44772 18 4 17.5523 4 17Z" fill="currentColor"/>
            """.trimIndent()
        )

        // source: [MONO Icons](https://icons.mono.company/) license: ``icons/LICENSE.md``
        override val messageAlt = IconDefinition(
            "messageAlt",
            svg = """
                <path fill-rule="evenodd" clip-rule="evenodd" d="M2 6C2 4.89543 2.89543 4 4 4H20C21.1046 4 22 4.89543 22 6V17C22 18.1046 21.1046 19 20 19H15.4142L12.7071 21.7071C12.3166 22.0976 11.6834 22.0976 11.2929 21.7071L8.58579 19H4C2.89543 19 2 18.1046 2 17V6ZM20 6H4V17H9C9.26522 17 9.51957 17.1054 9.70711 17.2929L12 19.5858L14.2929 17.2929C14.4804 17.1054 14.7348 17 15 17H20V6Z" fill="currentColor"/>
                <path d="M13.5 11.5C13.5 12.3284 12.8284 13 12 13C11.1716 13 10.5 12.3284 10.5 11.5C10.5 10.6716 11.1716 10 12 10C12.8284 10 13.5 10.6716 13.5 11.5Z" fill="currentColor"/>
                <path d="M17.5 11.5C17.5 12.3284 16.8284 13 16 13C15.1716 13 14.5 12.3284 14.5 11.5C14.5 10.6716 15.1716 10 16 10C16.8284 10 17.5 10.6716 17.5 11.5Z" fill="currentColor"/>
                <path d="M9.5 11.5C9.5 12.3284 8.82843 13 8 13C7.17157 13 6.5 12.3284 6.5 11.5C6.5 10.6716 7.17157 10 8 10C8.82843 10 9.5 10.6716 9.5 11.5Z" fill="currentColor"/>
            """.trimIndent()
        )

        // source: [MONO Icons](https://icons.mono.company/) license: ``icons/LICENSE.md``
        override val message = IconDefinition(
            "message",
            svg = """
                <path fill-rule="evenodd" clip-rule="evenodd" d="M2 6C2 4.89543 2.89543 4 4 4H20C21.1046 4 22 4.89543 22 6V17C22 18.1046 21.1046 19 20 19H15.4142L12.7071 21.7071C12.3166 22.0976 11.6834 22.0976 11.2929 21.7071L8.58579 19H4C2.89543 19 2 18.1046 2 17V6ZM20 6H4V17H9C9.26522 17 9.51957 17.1054 9.70711 17.2929L12 19.5858L14.2929 17.2929C14.4804 17.1054 14.7348 17 15 17H20V6ZM6 9.5C6 8.94772 6.44772 8.5 7 8.5H17C17.5523 8.5 18 8.94772 18 9.5C18 10.0523 17.5523 10.5 17 10.5H7C6.44772 10.5 6 10.0523 6 9.5ZM6 13.5C6 12.9477 6.44772 12.5 7 12.5H13C13.5523 12.5 14 12.9477 14 13.5C14 14.0523 13.5523 14.5 13 14.5H7C6.44772 14.5 6 14.0523 6 13.5Z" fill="currentColor"/>
            """.trimIndent()
        )

        // source: [MONO Icons](https://icons.mono.company/) license: ``icons/LICENSE.md``
        override val mobile = IconDefinition(
            "mobile",
            svg = """
                <path fill-rule="evenodd" clip-rule="evenodd" d="M6 5C6 3.89543 6.89543 3 8 3H16C17.1046 3 18 3.89543 18 5V19C18 20.1046 17.1046 21 16 21H8C6.89543 21 6 20.1046 6 19V5ZM16 5H8V19H16V5Z" fill="currentColor"/>
                <path d="M13 17C13 17.5523 12.5523 18 12 18C11.4477 18 11 17.5523 11 17C11 16.4477 11.4477 16 12 16C12.5523 16 13 16.4477 13 17Z" fill="currentColor"/>
            """.trimIndent()
        )

        // source: [MONO Icons](https://icons.mono.company/) license: ``icons/LICENSE.md``
        override val moon = IconDefinition(
            "moon",
            svg = """
                <path fill-rule="evenodd" clip-rule="evenodd" d="M9.36077 3.29291C9.6659 3.59803 9.74089 4.06445 9.54678 4.44984C9.04068 5.4547 8.75521 6.59035 8.75521 7.79557C8.75521 11.9097 12.0903 15.2448 16.2044 15.2448C17.4097 15.2448 18.5453 14.9593 19.5502 14.4532C19.9356 14.2591 20.402 14.3341 20.7071 14.6392C21.0122 14.9444 21.0872 15.4108 20.8931 15.7962C19.3396 18.8806 16.1428 21 12.4492 21C7.23056 21 3 16.7695 3 11.5508C3 7.85719 5.11941 4.6604 8.20384 3.1069C8.58923 2.91279 9.05565 2.98778 9.36077 3.29291ZM6.8217 6.6696C5.68637 7.97742 5 9.68431 5 11.5508C5 15.6649 8.33513 19 12.4492 19C14.3157 19 16.0226 18.3136 17.3304 17.1783C16.9611 17.2222 16.5853 17.2448 16.2044 17.2448C10.9858 17.2448 6.75521 13.0142 6.75521 7.79557C6.75521 7.41472 6.77779 7.03896 6.8217 6.6696Z" fill="currentColor"/>
            """.trimIndent()
        )

        // source: [MONO Icons](https://icons.mono.company/) license: ``icons/LICENSE.md``
        override val notificationOff = IconDefinition(
            "notificationOff",
            svg = """
                <path d="M19 10C19 6.77579 16.8202 4.06072 13.8539 3.24812C13.5567 2.51616 12.8386 2 12 2C11.1614 2 10.4433 2.51616 10.1461 3.24812C9.58605 3.40155 9.054 3.62281 8.55937 3.90252L10.051 5.39411C10.6499 5.14035 11.3086 5 12 5C14.7614 5 17 7.23858 17 10V12.3431L19 14.3431V10Z" fill="#0D0D0D"/>
                <path fill-rule="evenodd" clip-rule="evenodd" d="M3.1753 17.4343L5 14.6972V9.99999C5 8.94987 5.23124 7.95375 5.64557 7.05978L3.29289 4.70711C2.90237 4.31658 2.90237 3.68342 3.29289 3.29289C3.68342 2.90237 4.31658 2.90237 4.70711 3.29289L20.7071 19.2929C21.0976 19.6834 21.0976 20.3166 20.7071 20.7071C20.3166 21.0976 19.6834 21.0976 19.2929 20.7071L17.5858 19H15.4646C15.2219 20.6961 13.7632 22 12 22C10.2368 22 8.77806 20.6961 8.53544 19H4.01296C3.91555 19.0014 3.81743 18.9885 3.72186 18.9608C3.59602 18.9244 3.48038 18.864 3.38026 18.7849C3.16669 18.616 3.02368 18.3618 3.00268 18.0738C2.9935 17.9509 3.0069 17.8258 3.04421 17.7051C3.07424 17.6076 3.11878 17.5165 3.1753 17.4343ZM5.86851 17H15.5858L7.19575 8.60997C7.0683 9.05126 7 9.51765 7 9.99999V15C7 15.1974 6.94156 15.3904 6.83205 15.5547L5.86851 17ZM10.5854 19C10.7913 19.5826 11.3469 20 12 20C12.6531 20 13.2087 19.5826 13.4146 19H10.5854Z" fill="#0D0D0D"/>
            """.trimIndent()
        )

        // source: [MONO Icons](https://icons.mono.company/) license: ``icons/LICENSE.md``
        override val notification = IconDefinition(
            "notification",
            svg = """
                <path fill-rule="evenodd" clip-rule="evenodd" d="M10.1461 3.24812C10.4433 2.51616 11.1614 2 12 2C12.8386 2 13.5567 2.51616 13.8539 3.24812C16.8202 4.06072 19 6.77579 19 10V14.6972L20.8321 17.4453C21.0366 17.7522 21.0557 18.1467 20.8817 18.4719C20.7077 18.797 20.3688 19 20 19H15.4646C15.2219 20.6961 13.7632 22 12 22C10.2368 22 8.77806 20.6961 8.53545 19H4C3.63121 19 3.29235 18.797 3.11833 18.4719C2.94431 18.1467 2.96338 17.7522 3.16795 17.4453L5 14.6972V10C5 6.77579 7.17983 4.06072 10.1461 3.24812ZM10.5854 19C10.7913 19.5826 11.3469 20 12 20C12.6531 20 13.2087 19.5826 13.4146 19H10.5854ZM12 5C9.23858 5 7 7.23858 7 10V15C7 15.1974 6.94156 15.3904 6.83205 15.5547L5.86852 17H18.1315L17.168 15.5547C17.0584 15.3904 17 15.1974 17 15V10C17 7.23858 14.7614 5 12 5Z" fill="currentColor"/>
            """.trimIndent()
        )

        // source: [MONO Icons](https://icons.mono.company/) license: ``icons/LICENSE.md``
        override val optionsHorizontal = IconDefinition(
            "optionsHorizontal",
            svg = """
                <path d="M12 14C13.1046 14 14 13.1046 14 12C14 10.8954 13.1046 10 12 10C10.8954 10 10 10.8954 10 12C10 13.1046 10.8954 14 12 14Z" fill="currentColor"/>
                <path d="M6 14C7.10457 14 8 13.1046 8 12C8 10.8954 7.10457 10 6 10C4.89543 10 4 10.8954 4 12C4 13.1046 4.89543 14 6 14Z" fill="currentColor"/>
                <path d="M18 14C19.1046 14 20 13.1046 20 12C20 10.8954 19.1046 10 18 10C16.8954 10 16 10.8954 16 12C16 13.1046 16.8954 14 18 14Z" fill="currentColor"/>
            """.trimIndent()
        )

        // source: [MONO Icons](https://icons.mono.company/) license: ``icons/LICENSE.md``
        override val optionsVertical = IconDefinition(
            "optionsVertical",
            svg = """
                <path d="M10 12C10 13.1046 10.8954 14 12 14C13.1046 14 14 13.1046 14 12C14 10.8954 13.1046 10 12 10C10.8954 10 10 10.8954 10 12Z" fill="currentColor"/>
                <path d="M10 6C10 7.10457 10.8954 8 12 8C13.1046 8 14 7.10457 14 6C14 4.89543 13.1046 4 12 4C10.8954 4 10 4.89543 10 6Z" fill="currentColor"/>
                <path d="M10 18C10 19.1046 10.8954 20 12 20C13.1046 20 14 19.1046 14 18C14 16.8954 13.1046 16 12 16C10.8954 16 10 16.8954 10 18Z" fill="currentColor"/>
            """.trimIndent()
        )

        // source: [MONO Icons](https://icons.mono.company/) license: ``icons/LICENSE.md``
        override val pause = IconDefinition(
            "pause",
            svg = """
                <path fill-rule="evenodd" clip-rule="evenodd" d="M9 6C9.55228 6 10 6.44772 10 7V17C10 17.5523 9.55228 18 9 18C8.44772 18 8 17.5523 8 17V7C8 6.44772 8.44772 6 9 6ZM15 6C15.5523 6 16 6.44772 16 7V17C16 17.5523 15.5523 18 15 18C14.4477 18 14 17.5523 14 17V7C14 6.44772 14.4477 6 15 6Z" fill="currentColor"/>
            """.trimIndent()
        )

        // source: [MONO Icons](https://icons.mono.company/) license: ``icons/LICENSE.md``
        override val percentage = IconDefinition(
            "percentage",
            svg = """
                <path fill-rule="evenodd" clip-rule="evenodd" d="M18.7071 5.29289C19.0976 5.68342 19.0976 6.31658 18.7071 6.70711L6.70711 18.7071C6.31658 19.0976 5.68342 19.0976 5.29289 18.7071C4.90237 18.3166 4.90237 17.6834 5.29289 17.2929L17.2929 5.29289C17.6834 4.90237 18.3166 4.90237 18.7071 5.29289Z" fill="currentColor"/>
                <path d="M17 19C18.1046 19 19 18.1046 19 17C19 15.8954 18.1046 15 17 15C15.8954 15 15 15.8954 15 17C15 18.1046 15.8954 19 17 19Z" fill="currentColor"/>
                <path d="M7 9C8.10457 9 9 8.10457 9 7C9 5.89543 8.10457 5 7 5C5.89543 5 5 5.89543 5 7C5 8.10457 5.89543 9 7 9Z" fill="currentColor"/>
            """.trimIndent()
        )

        // source: [MONO Icons](https://icons.mono.company/) license: ``icons/LICENSE.md``
        override val pin = IconDefinition(
            "pin",
            svg = """
                <path fill-rule="evenodd" clip-rule="evenodd" d="M6 10.5994V4C5.44772 4 5 3.55228 5 3C5 2.44772 5.44772 2 6 2H18C18.5523 2 19 2.44772 19 3C19 3.55228 18.5523 4 18 4V10.5994C18.9318 11.6201 19.4321 12.6341 19.6987 13.4338C19.8447 13.8719 19.9199 14.2435 19.9587 14.5148C19.9781 14.6506 19.9884 14.7615 19.9939 14.8436C19.9966 14.8847 19.9981 14.9186 19.999 14.9448L19.9996 14.9682L19.9998 14.9783L20 14.9907L20 14.9957L20 14.9979L20 14.999C20 14.999 19.9954 14.8677 20 15C20 15.5523 19.5523 16 19 16H13V21C13 21.5523 12.5523 22 12 22C11.4477 22 11 21.5523 11 21V16H5C4.44772 16 4 15.5523 4 15C4 14.5 4 14.999 4 14.999L4 14.9979L4.00001 14.9957L4.00004 14.9907L4.00019 14.9783C4.00033 14.9691 4.00059 14.9579 4.00101 14.9448C4.00185 14.9186 4.00338 14.8847 4.00612 14.8436C4.01159 14.7615 4.02191 14.6506 4.0413 14.5148C4.08006 14.2435 4.15528 13.8719 4.30132 13.4338C4.56788 12.6341 5.06824 11.6201 6 10.5994ZM16 4H8V11C8 11.2652 7.89464 11.5196 7.70711 11.7071C6.86009 12.5541 6.43577 13.3854 6.22128 14H17.7787C17.5642 13.3854 17.1399 12.5541 16.2929 11.7071C16.1054 11.5196 16 11.2652 16 11V4Z" fill="#0D0D0D"/>
            """.trimIndent()
        )

        // source: [MONO Icons](https://icons.mono.company/) license: ``icons/LICENSE.md``
        override val play = IconDefinition(
            "play",
            svg = """
                <path fill-rule="evenodd" clip-rule="evenodd" d="M6 6.74105C6 5.19747 7.67443 4.23573 9.00774 5.01349L18.0231 10.2725C19.3461 11.0442 19.3461 12.9558 18.0231 13.7276L9.00774 18.9865C7.67443 19.7643 6 18.8026 6 17.259V6.74105ZM17.0154 12L8 6.74105V17.259L17.0154 12Z" fill="currentColor"/>
            """.trimIndent()
        )

        // source: [MONO Icons](https://icons.mono.company/) license: ``icons/LICENSE.md``
        override val refresh = IconDefinition(
            "refresh",
            svg = """
                <path d="M12.7929 2.29289C13.1834 1.90237 13.8166 1.90237 14.2071 2.29289L17.2071 5.29289C17.5976 5.68342 17.5976 6.31658 17.2071 6.70711L14.2071 9.70711C13.8166 10.0976 13.1834 10.0976 12.7929 9.70711C12.4024 9.31658 12.4024 8.68342 12.7929 8.29289L14.0858 7H12.5C8.95228 7 6 9.95228 6 13.5C6 17.0477 8.95228 20 12.5 20C16.0477 20 19 17.0477 19 13.5C19 12.9477 19.4477 12.5 20 12.5C20.5523 12.5 21 12.9477 21 13.5C21 18.1523 17.1523 22 12.5 22C7.84772 22 4 18.1523 4 13.5C4 8.84772 7.84772 5 12.5 5H14.0858L12.7929 3.70711C12.4024 3.31658 12.4024 2.68342 12.7929 2.29289Z" fill="currentColor"/>
            """.trimIndent()
        )

        // source: [MONO Icons](https://icons.mono.company/) license: ``icons/LICENSE.md``
        override val remove = IconDefinition(
            "remove",
            svg = """
                <path fill-rule="evenodd" clip-rule="evenodd" d="M4 12C4 11.4477 4.44772 11 5 11H19C19.5523 11 20 11.4477 20 12C20 12.5523 19.5523 13 19 13H5C4.44772 13 4 12.5523 4 12Z" fill="currentColor"/>
            """.trimIndent()
        )

        // source: [MONO Icons](https://icons.mono.company/) license: ``icons/LICENSE.md``
        override val search = IconDefinition(
            "search",
            svg = """
                <path fill-rule="evenodd" clip-rule="evenodd" d="M10 4C6.68629 4 4 6.68629 4 10C4 13.3137 6.68629 16 10 16C13.3137 16 16 13.3137 16 10C16 6.68629 13.3137 4 10 4ZM2 10C2 5.58172 5.58172 2 10 2C14.4183 2 18 5.58172 18 10C18 11.8487 17.3729 13.551 16.3199 14.9056L21.7071 20.2929C22.0976 20.6834 22.0976 21.3166 21.7071 21.7071C21.3166 22.0976 20.6834 22.0976 20.2929 21.7071L14.9056 16.3199C13.551 17.3729 11.8487 18 10 18C5.58172 18 2 14.4183 2 10Z" fill="currentColor"/>
            """.trimIndent()
        )

        // source: [MONO Icons](https://icons.mono.company/) license: ``icons/LICENSE.md``
        override val select = IconDefinition(
            "select",
            svg = """
                <path fill-rule="evenodd" clip-rule="evenodd" d="M12 4C12.2652 4 12.5196 4.10536 12.7071 4.29289L16.7071 8.29289C17.0976 8.68342 17.0976 9.31658 16.7071 9.70711C16.3166 10.0976 15.6834 10.0976 15.2929 9.70711L12 6.41421L8.70711 9.70711C8.31658 10.0976 7.68342 10.0976 7.29289 9.70711C6.90237 9.31658 6.90237 8.68342 7.29289 8.29289L11.2929 4.29289C11.4804 4.10536 11.7348 4 12 4ZM7.29289 14.2929C7.68342 13.9024 8.31658 13.9024 8.70711 14.2929L12 17.5858L15.2929 14.2929C15.6834 13.9024 16.3166 13.9024 16.7071 14.2929C17.0976 14.6834 17.0976 15.3166 16.7071 15.7071L12.7071 19.7071C12.3166 20.0976 11.6834 20.0976 11.2929 19.7071L7.29289 15.7071C6.90237 15.3166 6.90237 14.6834 7.29289 14.2929Z" fill="currentColor"/>
            """.trimIndent()
        )

        // source: [MONO Icons](https://icons.mono.company/) license: ``icons/LICENSE.md``
        override val send = IconDefinition(
            "send",
            svg = """
                <path fill-rule="evenodd" clip-rule="evenodd" d="M12 2C12.3788 2 12.725 2.214 12.8944 2.55279L21.8944 20.5528C22.067 20.8978 22.0256 21.3113 21.7882 21.6154C21.5508 21.9195 21.1597 22.0599 20.7831 21.9762L12 20.0244L3.21694 21.9762C2.84035 22.0599 2.44921 21.9195 2.2118 21.6154C1.97439 21.3113 1.93306 20.8978 2.10558 20.5528L11.1056 2.55279C11.275 2.214 11.6212 2 12 2ZM13 18.1978L19.166 19.568L13 7.23607V18.1978ZM11 7.23607V18.1978L4.83402 19.568L11 7.23607Z" fill="currentColor"/>
            """.trimIndent()
        )

        // source: [MONO Icons](https://icons.mono.company/) license: ``icons/LICENSE.md``
        override val settings = IconDefinition(
            "settings",
            svg = """
                <path fill-rule="evenodd" clip-rule="evenodd" d="M12 4C11.4477 4 11 4.44772 11 5C11 6.69226 8.95399 7.53974 7.75738 6.34314C7.36686 5.95261 6.73369 5.95261 6.34317 6.34314C5.95265 6.73366 5.95265 7.36683 6.34317 7.75735C7.53982 8.954 6.69223 11 5 11C4.44772 11 4 11.4477 4 12C4 12.5523 4.44772 13 5 13C6.69236 13 7.53964 15.0461 6.34311 16.2426C5.95258 16.6332 5.95258 17.2663 6.34311 17.6569C6.73363 18.0474 7.3668 18.0474 7.75732 17.6569C8.9539 16.4603 11 17.3077 11 19C11 19.5523 11.4477 20 12 20C12.5523 20 13 19.5523 13 19C13 17.3077 15.046 16.4602 16.2427 17.6568C16.6332 18.0474 17.2664 18.0474 17.6569 17.6568C18.0474 17.2663 18.0474 16.6332 17.6569 16.2426C16.4603 15.0461 17.3077 13 19 13C19.5523 13 20 12.5523 20 12C20 11.4477 19.5523 11 19 11C17.3078 11 16.4601 8.95405 17.6568 7.75737C18.0473 7.36684 18.0473 6.73368 17.6568 6.34315C17.2663 5.95263 16.6331 5.95263 16.2426 6.34315C15.046 7.53979 13 6.69219 13 5C13 4.44772 12.5523 4 12 4ZM9.00816 4.77703C9.12224 3.2243 10.4181 2 12 2C13.5819 2 14.8778 3.2243 14.9918 4.77703C16.1704 3.75977 17.9525 3.8104 19.071 4.92894C20.1896 6.04748 20.2402 7.82955 19.2229 9.00816C20.7757 9.12221 22 10.4181 22 12C22 13.5819 20.7757 14.8778 19.223 14.9918C20.2403 16.1704 20.1896 17.9525 19.0711 19.0711C17.9525 20.1896 16.1705 20.2402 14.9918 19.2229C14.8778 20.7757 13.5819 22 12 22C10.4181 22 9.12221 20.7757 9.00816 19.2229C7.82955 20.2402 6.04745 20.1896 4.92889 19.0711C3.81034 17.9525 3.75972 16.1704 4.77702 14.9918C3.2243 14.8778 2 13.5819 2 12C2 10.4181 3.22433 9.12221 4.77709 9.00816C3.75978 7.82955 3.81041 6.04747 4.92896 4.92892C6.0475 3.81038 7.82955 3.75975 9.00816 4.77703Z" fill="currentColor"/>
                <path fill-rule="evenodd" clip-rule="evenodd" d="M12 10C11.4696 10 10.9609 10.2107 10.5858 10.5858C10.2107 10.9609 10 11.4696 10 12C10 12.5304 10.2107 13.0391 10.5858 13.4142C10.9609 13.7893 11.4696 14 12 14C12.5304 14 13.0391 13.7893 13.4142 13.4142C13.7893 13.0391 14 12.5304 14 12C14 11.4696 13.7893 10.9609 13.4142 10.5858C13.0391 10.2107 12.5304 10 12 10ZM9.17157 9.17157C9.92172 8.42143 10.9391 8 12 8C13.0609 8 14.0783 8.42143 14.8284 9.17157C15.5786 9.92172 16 10.9391 16 12C16 13.0609 15.5786 14.0783 14.8284 14.8284C14.0783 15.5786 13.0609 16 12 16C10.9391 16 9.92172 15.5786 9.17157 14.8284C8.42143 14.0783 8 13.0609 8 12C8 10.9391 8.42143 9.92172 9.17157 9.17157Z" fill="currentColor"/>
            """.trimIndent()
        )

        // source: [MONO Icons](https://icons.mono.company/) license: ``icons/LICENSE.md``
        override val share = IconDefinition(
            "share",
            svg = """
                <path fill-rule="evenodd" clip-rule="evenodd" d="M11.2929 2.29289C11.6834 1.90237 12.3166 1.90237 12.7071 2.29289L15.7071 5.29289C16.0976 5.68342 16.0976 6.31658 15.7071 6.70711C15.3166 7.09763 14.6834 7.09763 14.2929 6.70711L13 5.41421V15C13 15.5523 12.5523 16 12 16C11.4477 16 11 15.5523 11 15V5.41421L9.70711 6.70711C9.31658 7.09763 8.68342 7.09763 8.29289 6.70711C7.90237 6.31658 7.90237 5.68342 8.29289 5.29289L11.2929 2.29289ZM4 11C4 9.89543 4.89543 9 6 9H8C8.55228 9 9 9.44772 9 10C9 10.5523 8.55228 11 8 11H6V20H18V11H16C15.4477 11 15 10.5523 15 10C15 9.44772 15.4477 9 16 9H18C19.1046 9 20 9.89543 20 11V20C20 21.1046 19.1046 22 18 22H6C4.89543 22 4 21.1046 4 20V11Z" fill="currentColor"/>
            """.trimIndent()
        )

        // source: [MONO Icons](https://icons.mono.company/) license: ``icons/LICENSE.md``
        override val shoppingCartAdd = IconDefinition(
            "shoppingCartAdd",
            svg = """
                <path d="M6.00913 16.1357L4.1421 4H3C2.44772 4 2 3.55228 2 3C2 2.44772 2.44772 2 3 2H4.9847C5.0806 1.99841 5.17434 2.01066 5.26367 2.03513C5.40561 2.07382 5.53497 2.143 5.64429 2.23519C5.76213 2.33437 5.85751 2.4609 5.91981 2.60698C5.95413 2.6872 5.97826 2.77281 5.99058 2.86219L6.31948 5H14V7H6.62717L7.85794 15H17.256L18.756 10H20.844L18.9578 16.2873C18.8309 16.7103 18.4416 17 18 17H7.01578C6.92133 17.0016 6.82899 16.9898 6.74088 16.9661C6.59074 16.9259 6.45453 16.8517 6.34104 16.7522C6.2371 16.6612 6.15157 16.5485 6.0921 16.4198C6.05113 16.3313 6.02271 16.2358 6.00913 16.1357Z" fill="#0D0D0D"/>
                <path d="M10 20C10 21.1046 9.10457 22 8 22C6.89543 22 6 21.1046 6 20C6 18.8954 6.89543 18 8 18C9.10457 18 10 18.8954 10 20Z" fill="#0D0D0D"/>
                <path d="M19 20C19 21.1046 18.1046 22 17 22C15.8954 22 15 21.1046 15 20C15 18.8954 15.8954 18 17 18C18.1046 18 19 18.8954 19 20Z" fill="#0D0D0D"/>
                <path d="M19 2C19.5523 2 20 2.44772 20 3V4H21C21.5523 4 22 4.44772 22 5C22 5.55228 21.5523 6 21 6H20V7C20 7.55228 19.5523 8 19 8C18.4477 8 18 7.55228 18 7V6H17C16.4477 6 16 5.55228 16 5C16 4.44772 16.4477 4 17 4H18V3C18 2.44772 18.4477 2 19 2Z" fill="#0D0D0D"/>
            """.trimIndent()
        )

        // source: [MONO Icons](https://icons.mono.company/) license: ``icons/LICENSE.md``
        override val shoppingCart = IconDefinition(
            "shoppingCart",
            svg = """
                <path fill-rule="evenodd" clip-rule="evenodd" d="M4.15291 4L6.01064 15.1464C6.02538 15.2469 6.05505 15.3425 6.09733 15.4309C6.15592 15.5538 6.23834 15.6615 6.33774 15.7493C6.45342 15.8516 6.59297 15.9276 6.74698 15.9677C6.83358 15.9904 6.92416 16.0017 7.01669 16H18C18.4304 16 18.8126 15.7246 18.9487 15.3162L21.9487 6.31623C22.0503 6.01128 21.9992 5.67606 21.8112 5.41529C21.6233 5.15452 21.3214 5 21 5H6.34716L5.98881 2.84987C5.97616 2.76586 5.95306 2.68527 5.92087 2.60947C5.85636 2.45701 5.75593 2.32588 5.63168 2.22473C5.45299 2.07926 5.22503 1.99578 4.98379 2H3C2.44772 2 2 2.44772 2 3C2 3.55228 2.44772 4 3 4H4.15291ZM7.84716 14L6.68049 7H19.6126L17.2792 14H7.84716Z" fill="#0D0D0D"/>
                <path d="M10 20C10 21.1046 9.10457 22 8 22C6.89543 22 6 21.1046 6 20C6 18.8954 6.89543 18 8 18C9.10457 18 10 18.8954 10 20Z" fill="#0D0D0D"/>
                <path d="M19 20C19 21.1046 18.1046 22 17 22C15.8954 22 15 21.1046 15 20C15 18.8954 15.8954 18 17 18C18.1046 18 19 18.8954 19 20Z" fill="#0D0D0D"/>
            """.trimIndent()
        )

        // source: [MONO Icons](https://icons.mono.company/) license: ``icons/LICENSE.md``
        override val sort = IconDefinition(
            "sort",
            svg = """
                <path fill-rule="evenodd" clip-rule="evenodd" d="M6.29289 4.29289C6.68342 3.90237 7.31658 3.90237 7.70711 4.29289L11.7071 8.29289C12.0976 8.68342 12.0976 9.31658 11.7071 9.70711C11.3166 10.0976 10.6834 10.0976 10.2929 9.70711L8 7.41421V19C8 19.5523 7.55228 20 7 20C6.44772 20 6 19.5523 6 19V7.41421L3.70711 9.70711C3.31658 10.0976 2.68342 10.0976 2.29289 9.70711C1.90237 9.31658 1.90237 8.68342 2.29289 8.29289L6.29289 4.29289ZM16 16.5858V5C16 4.44772 16.4477 4 17 4C17.5523 4 18 4.44772 18 5V16.5858L20.2929 14.2929C20.6834 13.9024 21.3166 13.9024 21.7071 14.2929C22.0976 14.6834 22.0976 15.3166 21.7071 15.7071L17.7071 19.7071C17.5196 19.8946 17.2652 20 17 20C16.7348 20 16.4804 19.8946 16.2929 19.7071L12.2929 15.7071C11.9024 15.3166 11.9024 14.6834 12.2929 14.2929C12.6834 13.9024 13.3166 13.9024 13.7071 14.2929L16 16.5858Z" fill="currentColor"/>
            """.trimIndent()
        )

        // source: [MONO Icons](https://icons.mono.company/) license: ``icons/LICENSE.md``
        override val speakers = IconDefinition(
            "speakers",
            svg = """
                <path fill-rule="evenodd" clip-rule="evenodd" d="M4 4C4 2.89543 4.89543 2 6 2H18C19.1046 2 20 2.89543 20 4V20C20 21.1046 19.1046 22 18 22H6C4.89543 22 4 21.1046 4 20V4ZM18 4L6 4V20H18V4Z" fill="#0D0D0D"/>
                <path fill-rule="evenodd" clip-rule="evenodd" d="M12 12C10.8954 12 10 12.8954 10 14C10 15.1046 10.8954 16 12 16C13.1046 16 14 15.1046 14 14C14 12.8954 13.1046 12 12 12ZM8 14C8 11.7909 9.79086 10 12 10C14.2091 10 16 11.7909 16 14C16 16.2091 14.2091 18 12 18C9.79086 18 8 16.2091 8 14Z" fill="#0D0D0D"/>
                <path d="M13.5 7.5C13.5 8.32843 12.8284 9 12 9C11.1716 9 10.5 8.32843 10.5 7.5C10.5 6.67157 11.1716 6 12 6C12.8284 6 13.5 6.67157 13.5 7.5Z" fill="#0D0D0D"/>
            """.trimIndent()
        )

        // source: [MONO Icons](https://icons.mono.company/) license: ``icons/LICENSE.md``
        override val stop = IconDefinition(
            "stop",
            svg = """
                <path fill-rule="evenodd" clip-rule="evenodd" d="M5 7C5 5.89543 5.89543 5 7 5H17C18.1046 5 19 5.89543 19 7V17C19 18.1046 18.1046 19 17 19H7C5.89543 19 5 18.1046 5 17V7ZM17 7L7 7V17H17V7Z" fill="currentColor"/>
            """.trimIndent()
        )

        // source: [MONO Icons](https://icons.mono.company/) license: ``icons/LICENSE.md``
        override val sun = IconDefinition(
            "sun",
            svg = """
                <path fill-rule="evenodd" clip-rule="evenodd" d="M12 2C12.5523 2 13 2.44772 13 3V4C13 4.55228 12.5523 5 12 5C11.4477 5 11 4.55228 11 4V3C11 2.44772 11.4477 2 12 2ZM19.0711 4.92893C19.4616 5.31945 19.4616 5.95261 19.0711 6.34314L18.364 7.05025C17.9735 7.44077 17.3403 7.44077 16.9498 7.05025C16.5593 6.65972 16.5593 6.02656 16.9498 5.63603L17.6569 4.92893C18.0474 4.5384 18.6806 4.5384 19.0711 4.92893ZM4.92893 4.92893C5.31945 4.5384 5.95262 4.5384 6.34314 4.92893L7.05025 5.63603C7.44077 6.02656 7.44077 6.65972 7.05025 7.05025C6.65972 7.44077 6.02656 7.44077 5.63603 7.05025L4.92893 6.34314C4.5384 5.95262 4.5384 5.31945 4.92893 4.92893ZM12 8C9.79086 8 8 9.79086 8 12C8 14.2091 9.79086 16 12 16C14.2091 16 16 14.2091 16 12C16 9.79086 14.2091 8 12 8ZM6 12C6 8.68629 8.68629 6 12 6C15.3137 6 18 8.68629 18 12C18 15.3137 15.3137 18 12 18C8.68629 18 6 15.3137 6 12ZM2 12C2 11.4477 2.44772 11 3 11H4C4.55228 11 5 11.4477 5 12C5 12.5523 4.55228 13 4 13H3C2.44772 13 2 12.5523 2 12ZM19 12C19 11.4477 19.4477 11 20 11H21C21.5523 11 22 11.4477 22 12C22 12.5523 21.5523 13 21 13H20C19.4477 13 19 12.5523 19 12ZM5.63603 16.9497C6.02656 16.5592 6.65972 16.5592 7.05025 16.9497C7.44077 17.3403 7.44077 17.9734 7.05025 18.364L6.34314 19.0711C5.95262 19.4616 5.31945 19.4616 4.92893 19.0711C4.5384 18.6805 4.5384 18.0474 4.92893 17.6568L5.63603 16.9497ZM16.9498 18.364C16.5593 17.9734 16.5593 17.3403 16.9498 16.9497C17.3403 16.5592 17.9735 16.5592 18.364 16.9497L19.0711 17.6568C19.4616 18.0474 19.4616 18.6805 19.0711 19.0711C18.6806 19.4616 18.0474 19.4616 17.6569 19.0711L16.9498 18.364ZM12 19C12.5523 19 13 19.4477 13 20V21C13 21.5523 12.5523 22 12 22C11.4477 22 11 21.5523 11 21V20C11 19.4477 11.4477 19 12 19Z" fill="currentColor"/>
            """.trimIndent()
        )

        // source: [MONO Icons](https://icons.mono.company/) license: ``icons/LICENSE.md``
        override val switch = IconDefinition(
            "switch",
            svg = """
                <path fill-rule="evenodd" clip-rule="evenodd" d="M14.2929 2.29289C14.6834 1.90237 15.3166 1.90237 15.7071 2.29289L19.7071 6.29289C20.0976 6.68342 20.0976 7.31658 19.7071 7.70711L15.7071 11.7071C15.3166 12.0976 14.6834 12.0976 14.2929 11.7071C13.9024 11.3166 13.9024 10.6834 14.2929 10.2929L16.5858 8L5 8C4.44772 8 4 7.55228 4 7C4 6.44771 4.44772 6 5 6L16.5858 6L14.2929 3.70711C13.9024 3.31658 13.9024 2.68342 14.2929 2.29289ZM9.70711 12.2929C10.0976 12.6834 10.0976 13.3166 9.70711 13.7071L7.41421 16H19C19.5523 16 20 16.4477 20 17C20 17.5523 19.5523 18 19 18H7.41421L9.70711 20.2929C10.0976 20.6834 10.0976 21.3166 9.70711 21.7071C9.31658 22.0976 8.68342 22.0976 8.29289 21.7071L4.29289 17.7071C4.10536 17.5196 4 17.2652 4 17C4 16.7348 4.10536 16.4804 4.29289 16.2929L8.29289 12.2929C8.68342 11.9024 9.31658 11.9024 9.70711 12.2929Z" fill="currentColor"/>
            """.trimIndent()
        )

        // source: [MONO Icons](https://icons.mono.company/) license: ``icons/LICENSE.md``
        override val table = IconDefinition(
            "table",
            svg = """
                <path fill-rule="evenodd" clip-rule="evenodd" d="M2 5.5C2 4.39543 2.89543 3.5 4 3.5H20C21.1046 3.5 22 4.39543 22 5.5V18.5C22 19.6046 21.1046 20.5 20 20.5H4C2.89543 20.5 2 19.6046 2 18.5V5.5ZM11 5.5H4V8.5H11V5.5ZM13 5.5V8.5H20V5.5H13ZM20 10.5H13V13.5H20V10.5ZM20 15.5H13V18.5H20V15.5ZM11 18.5V15.5H4V18.5H11ZM4 13.5H11V10.5H4V13.5Z" fill="currentColor"/>
            """.trimIndent()
        )

        // source: [MONO Icons](https://icons.mono.company/) license: ``icons/LICENSE.md``
        override val tablet = IconDefinition(
            "tablet",
            svg = """
                <path fill-rule="evenodd" clip-rule="evenodd" d="M4 4C4 2.89543 4.89543 2 6 2H18C19.1046 2 20 2.89543 20 4V20C20 21.1046 19.1046 22 18 22H6C4.89543 22 4 21.1046 4 20V4ZM18 4L6 4V20H18V4Z" fill="currentColor"/>
                <path d="M13 18C13 18.5523 12.5523 19 12 19C11.4477 19 11 18.5523 11 18C11 17.4477 11.4477 17 12 17C12.5523 17 13 17.4477 13 18Z" fill="currentColor"/>
            """.trimIndent()
        )

        // source: [MONO Icons](https://icons.mono.company/) license: ``icons/LICENSE.md``
        override val tag = IconDefinition(
            "tag",
            svg = """
                <path fill-rule="evenodd" clip-rule="evenodd" d="M2 3C2 2.44772 2.44772 2 3 2H11C11.2652 2 11.5196 2.10536 11.7071 2.29289L21.7071 12.2929C22.0976 12.6834 22.0976 13.3166 21.7071 13.7071L13.7071 21.7071C13.3166 22.0976 12.6834 22.0976 12.2929 21.7071L2.29289 11.7071C2.10536 11.5196 2 11.2652 2 11V3ZM4 4V10.5858L13 19.5858L19.5858 13L10.5858 4H4Z" fill="#0D0D0D"/>
                <path d="M9 7.5C9 8.32843 8.32843 9 7.5 9C6.67157 9 6 8.32843 6 7.5C6 6.67157 6.67157 6 7.5 6C8.32843 6 9 6.67157 9 7.5Z" fill="#0D0D0D"/>
            """.trimIndent()
        )

        // source: [MONO Icons](https://icons.mono.company/) license: ``icons/LICENSE.md``
        override val undo = IconDefinition(
            "undo",
            svg = """
                <path fill-rule="evenodd" clip-rule="evenodd" d="M12.2071 2.29289C12.5976 2.68342 12.5976 3.31658 12.2071 3.70711L10.9142 5H12.5C17.1523 5 21 8.84772 21 13.5C21 18.1523 17.1523 22 12.5 22C7.84772 22 4 18.1523 4 13.5C4 12.9477 4.44772 12.5 5 12.5C5.55228 12.5 6 12.9477 6 13.5C6 17.0477 8.95228 20 12.5 20C16.0477 20 19 17.0477 19 13.5C19 9.95228 16.0477 7 12.5 7H10.9142L12.2071 8.29289C12.5976 8.68342 12.5976 9.31658 12.2071 9.70711C11.8166 10.0976 11.1834 10.0976 10.7929 9.70711L7.79289 6.70711C7.40237 6.31658 7.40237 5.68342 7.79289 5.29289L10.7929 2.29289C11.1834 1.90237 11.8166 1.90237 12.2071 2.29289Z" fill="currentColor"/>
            """.trimIndent()
        )

        // source: [MONO Icons](https://icons.mono.company/) license: ``icons/LICENSE.md``
        override val unlock = IconDefinition(
            "unlock",
            svg = """
                <path fill-rule="evenodd" clip-rule="evenodd" d="M12 4C10.3523 4 9 5.35228 9 7V10H18C19.1046 10 20 10.8954 20 12V20C20 21.1046 19.1046 22 18 22H6C4.89543 22 4 21.1046 4 20V12C4 10.8954 4.89543 10 6 10H7V7C7 4.24772 9.24771 2 12 2C14.7523 2 17 4.24772 17 7C17 7.55228 16.5523 8 16 8C15.4477 8 15 7.55228 15 7C15 5.35228 13.6477 4 12 4ZM6 12V20H18V12H6Z" fill="currentColor"/>
            """.trimIndent()
        )

        // source: [MONO Icons](https://icons.mono.company/) license: ``icons/LICENSE.md``
        override val userAdd = IconDefinition(
            "userAdd",
            svg = """
                <path fill-rule="evenodd" clip-rule="evenodd" d="M10 4C7.79086 4 6 5.79086 6 8C6 10.2091 7.79086 12 10 12C12.2091 12 14 10.2091 14 8C14 5.79086 12.2091 4 10 4ZM4 8C4 4.68629 6.68629 2 10 2C13.3137 2 16 4.68629 16 8C16 11.3137 13.3137 14 10 14C6.68629 14 4 11.3137 4 8ZM19 11C19.5523 11 20 11.4477 20 12V13H21C21.5523 13 22 13.4477 22 14C22 14.5523 21.5523 15 21 15H20V16C20 16.5523 19.5523 17 19 17C18.4477 17 18 16.5523 18 16V15H17C16.4477 15 16 14.5523 16 14C16 13.4477 16.4477 13 17 13H18V12C18 11.4477 18.4477 11 19 11ZM6.5 18C5.24054 18 4 19.2135 4 21C4 21.5523 3.55228 22 3 22C2.44772 22 2 21.5523 2 21C2 18.3682 3.89347 16 6.5 16H13.5C16.1065 16 18 18.3682 18 21C18 21.5523 17.5523 22 17 22C16.4477 22 16 21.5523 16 21C16 19.2135 14.7595 18 13.5 18H6.5Z" fill="currentColor"/>
            """.trimIndent()
        )

        // source: [MONO Icons](https://icons.mono.company/) license: ``icons/LICENSE.md``
        override val userCheck = IconDefinition(
            "userCheck",
            svg = """
                <path fill-rule="evenodd" clip-rule="evenodd" d="M10 4C7.79086 4 6 5.79086 6 8C6 10.2091 7.79086 12 10 12C12.2091 12 14 10.2091 14 8C14 5.79086 12.2091 4 10 4ZM4 8C4 4.68629 6.68629 2 10 2C13.3137 2 16 4.68629 16 8C16 11.3137 13.3137 14 10 14C6.68629 14 4 11.3137 4 8ZM21.6644 11.2526C22.0771 11.6195 22.1143 12.2516 21.7474 12.6644L19.0807 15.6644C18.891 15.8779 18.619 16 18.3333 16C18.0477 16 17.7757 15.8779 17.5859 15.6644L16.2526 14.1644C15.8857 13.7516 15.9229 13.1195 16.3356 12.7526C16.7484 12.3857 17.3805 12.4229 17.7474 12.8356L18.3333 13.4948L20.2526 11.3356C20.6195 10.9229 21.2516 10.8857 21.6644 11.2526ZM6.5 18C5.24054 18 4 19.2135 4 21C4 21.5523 3.55228 22 3 22C2.44772 22 2 21.5523 2 21C2 18.3682 3.89347 16 6.5 16H13.5C16.1065 16 18 18.3682 18 21C18 21.5523 17.5523 22 17 22C16.4477 22 16 21.5523 16 21C16 19.2135 14.7595 18 13.5 18H6.5Z" fill="currentColor"/>
            """.trimIndent()
        )

        // source: [MONO Icons](https://icons.mono.company/) license: ``icons/LICENSE.md``
        override val userRemove = IconDefinition(
            "userRemove",
            svg = """
                <path fill-rule="evenodd" clip-rule="evenodd" d="M10 4C7.79086 4 6 5.79086 6 8C6 10.2091 7.79086 12 10 12C12.2091 12 14 10.2091 14 8C14 5.79086 12.2091 4 10 4ZM4 8C4 4.68629 6.68629 2 10 2C13.3137 2 16 4.68629 16 8C16 11.3137 13.3137 14 10 14C6.68629 14 4 11.3137 4 8ZM16 14C16 13.4477 16.4477 13 17 13H21C21.5523 13 22 13.4477 22 14C22 14.5523 21.5523 15 21 15H17C16.4477 15 16 14.5523 16 14ZM6.5 18C5.24054 18 4 19.2135 4 21C4 21.5523 3.55228 22 3 22C2.44772 22 2 21.5523 2 21C2 18.3682 3.89347 16 6.5 16H13.5C16.1065 16 18 18.3682 18 21C18 21.5523 17.5523 22 17 22C16.4477 22 16 21.5523 16 21C16 19.2135 14.7595 18 13.5 18H6.5Z" fill="currentColor"/>
            """.trimIndent()
        )

        // source: [MONO Icons](https://icons.mono.company/) license: ``icons/LICENSE.md``
        override val user = IconDefinition(
            "user",
            svg = """
                <path fill-rule="evenodd" clip-rule="evenodd" d="M12 4C9.79086 4 8 5.79086 8 8C8 10.2091 9.79086 12 12 12C14.2091 12 16 10.2091 16 8C16 5.79086 14.2091 4 12 4ZM6 8C6 4.68629 8.68629 2 12 2C15.3137 2 18 4.68629 18 8C18 11.3137 15.3137 14 12 14C8.68629 14 6 11.3137 6 8ZM8 18C6.34315 18 5 19.3431 5 21C5 21.5523 4.55228 22 4 22C3.44772 22 3 21.5523 3 21C3 18.2386 5.23858 16 8 16H16C18.7614 16 21 18.2386 21 21C21 21.5523 20.5523 22 20 22C19.4477 22 19 21.5523 19 21C19 19.3431 17.6569 18 16 18H8Z" fill="currentColor"/>
            """.trimIndent()
        )

        // source: [MONO Icons](https://icons.mono.company/) license: ``icons/LICENSE.md``
        override val users = IconDefinition(
            "users",
            svg = """
                <path fill-rule="evenodd" clip-rule="evenodd" d="M10 4C7.79086 4 6 5.79086 6 8C6 10.2091 7.79086 12 10 12C12.2091 12 14 10.2091 14 8C14 5.79086 12.2091 4 10 4ZM4 8C4 4.68629 6.68629 2 10 2C13.3137 2 16 4.68629 16 8C16 11.3137 13.3137 14 10 14C6.68629 14 4 11.3137 4 8ZM16.8284 3.75736C17.219 3.36683 17.8521 3.36683 18.2426 3.75736C20.5858 6.1005 20.5858 9.8995 18.2426 12.2426C17.8521 12.6332 17.219 12.6332 16.8284 12.2426C16.4379 11.8521 16.4379 11.219 16.8284 10.8284C18.3905 9.26633 18.3905 6.73367 16.8284 5.17157C16.4379 4.78105 16.4379 4.14788 16.8284 3.75736ZM17.5299 16.7575C17.6638 16.2217 18.2067 15.8959 18.7425 16.0299C20.0705 16.3618 20.911 17.2109 21.3944 18.1778C21.8622 19.1133 22 20.1571 22 21C22 21.5523 21.5523 22 21 22C20.4477 22 20 21.5523 20 21C20 20.3429 19.8878 19.6367 19.6056 19.0722C19.339 18.5391 18.9295 18.1382 18.2575 17.9701C17.7217 17.8362 17.3959 17.2933 17.5299 16.7575ZM6.5 18C5.24054 18 4 19.2135 4 21C4 21.5523 3.55228 22 3 22C2.44772 22 2 21.5523 2 21C2 18.3682 3.89347 16 6.5 16H13.5C16.1065 16 18 18.3682 18 21C18 21.5523 17.5523 22 17 22C16.4477 22 16 21.5523 16 21C16 19.2135 14.7595 18 13.5 18H6.5Z" fill="currentColor"/>
            """.trimIndent()
        )

        // source: [MONO Icons](https://icons.mono.company/) license: ``icons/LICENSE.md``
        override val volumeOff = IconDefinition(
            "volumeOff",
            svg = """
                <path fill-rule="evenodd" clip-rule="evenodd" d="M13.4179 2.0915C13.7727 2.25469 14 2.60948 14 3.00001V21C14 21.3905 13.7727 21.7453 13.4179 21.9085C13.0631 22.0717 12.6457 22.0134 12.3492 21.7593L5.63008 16H3C2.44772 16 2 15.5523 2 15V9.00001C2 8.44773 2.44772 8.00001 3 8.00001H5.63008L12.3492 2.24076C12.6457 1.9866 13.0631 1.92832 13.4179 2.0915ZM12 5.17423L6.65079 9.75927C6.46955 9.91462 6.23871 10 6 10H4V14H6C6.23871 14 6.46955 14.0854 6.65079 14.2408L12 18.8258V5.17423ZM16.2929 9.29291C16.6834 8.90238 17.3166 8.90238 17.7071 9.29291L19 10.5858L20.2929 9.29291C20.6834 8.90238 21.3166 8.90238 21.7071 9.29291C22.0976 9.68343 22.0976 10.3166 21.7071 10.7071L20.4142 12L21.7071 13.2929C22.0976 13.6834 22.0976 14.3166 21.7071 14.7071C21.3166 15.0976 20.6834 15.0976 20.2929 14.7071L19 13.4142L17.7071 14.7071C17.3166 15.0976 16.6834 15.0976 16.2929 14.7071C15.9024 14.3166 15.9024 13.6834 16.2929 13.2929L17.5858 12L16.2929 10.7071C15.9024 10.3166 15.9024 9.68343 16.2929 9.29291Z" fill="currentColor"/>
            """.trimIndent()
        )

        // source: [MONO Icons](https://icons.mono.company/) license: ``icons/LICENSE.md``
        override val volumeUp = IconDefinition(
            "volumeUp",
            svg = """
                <path fill-rule="evenodd" clip-rule="evenodd" d="M13.4179 2.0915C13.7727 2.25469 14 2.60948 14 3.00001V21C14 21.3905 13.7727 21.7453 13.4179 21.9085C13.0631 22.0717 12.6457 22.0134 12.3492 21.7593L5.63008 16H3C2.44772 16 2 15.5523 2 15V9.00001C2 8.44773 2.44772 8.00001 3 8.00001H5.63008L12.3492 2.24076C12.6457 1.9866 13.0631 1.92832 13.4179 2.0915ZM12 5.17423L6.65079 9.75927C6.46955 9.91462 6.23871 10 6 10H4V14H6C6.23871 14 6.46955 14.0854 6.65079 14.2408L12 18.8258V5.17423ZM17.2929 5.29291C17.6834 4.90238 18.3166 4.90238 18.7071 5.29291L18.7078 5.29362L18.7086 5.29438L18.7102 5.29605L18.7141 5.29996L18.724 5.31008C18.7315 5.31784 18.7409 5.32765 18.752 5.33951C18.7742 5.36322 18.8034 5.39513 18.8385 5.43526C18.9087 5.51549 19.0028 5.62871 19.1125 5.77501C19.3318 6.06748 19.6147 6.49329 19.8944 7.0528C20.4556 8.17509 21 9.82725 21 12C21 14.1728 20.4556 15.8249 19.8944 16.9472C19.6147 17.5067 19.3318 17.9326 19.1125 18.225C19.0028 18.3713 18.9087 18.4845 18.8385 18.5648C18.8034 18.6049 18.7742 18.6368 18.752 18.6605C18.7409 18.6724 18.7315 18.6822 18.724 18.69L18.7141 18.7001L18.7102 18.704L18.7086 18.7056L18.7078 18.7064L18.7071 18.7071C18.3166 19.0976 17.6834 19.0976 17.2929 18.7071C16.904 18.3183 16.9024 17.6889 17.2879 17.2979L17.2929 17.2926C17.3 17.2851 17.3138 17.2701 17.3334 17.2478C17.3725 17.203 17.4347 17.1287 17.5125 17.025C17.6682 16.8175 17.8853 16.4933 18.1056 16.0528C18.5444 15.1751 19 13.8272 19 12C19 10.1728 18.5444 8.82494 18.1056 7.94723C17.8853 7.50674 17.6682 7.18255 17.5125 6.97501C17.4347 6.87131 17.3725 6.79704 17.3334 6.75227C17.3138 6.72989 17.3 6.71493 17.2929 6.70739L17.2879 6.70208C16.9024 6.31117 16.904 5.68176 17.2929 5.29291ZM15.2929 8.29291C15.6834 7.90238 16.3166 7.90238 16.7071 8.29291L16.7085 8.29434L16.7101 8.29587L16.7134 8.29923L16.7211 8.30715L16.7408 8.32779C16.7557 8.34369 16.7741 8.36388 16.7955 8.38838C16.8384 8.43736 16.8934 8.50371 16.9563 8.58751C17.0818 8.75498 17.2397 8.99329 17.3944 9.3028C17.7056 9.92509 18 10.8272 18 12C18 13.1728 17.7056 14.0749 17.3944 14.6972C17.2397 15.0067 17.0818 15.2451 16.9563 15.4125C16.8934 15.4963 16.8384 15.5627 16.7955 15.6116C16.7741 15.6361 16.7557 15.6563 16.7408 15.6722L16.7211 15.6929L16.7134 15.7008L16.7101 15.7042L16.7085 15.7057L16.7078 15.7064C16.3173 16.0969 15.6834 16.0976 15.2929 15.7071C14.9057 15.32 14.9024 14.6943 15.2829 14.303C15.2843 14.3015 15.2868 14.2987 15.2904 14.2946C15.3022 14.2811 15.3253 14.2537 15.3562 14.2125C15.4182 14.13 15.5103 13.9933 15.6056 13.8028C15.7944 13.4251 16 12.8272 16 12C16 11.1728 15.7944 10.5749 15.6056 10.1972C15.5103 10.0067 15.4182 9.87005 15.3562 9.78751C15.3253 9.74631 15.3022 9.71892 15.2904 9.70539C15.2868 9.70132 15.2843 9.69852 15.2829 9.69701C14.9024 9.30574 14.9057 8.68008 15.2929 8.29291Z" fill="currentColor"/>
            """.trimIndent()
        )

        // source: [MONO Icons](https://icons.mono.company/) license: ``icons/LICENSE.md``
        override val warning = IconDefinition(
            "warning",
            svg = """
                <path fill-rule="evenodd" clip-rule="evenodd" d="M12 14C11.4477 14 11 13.5523 11 13V10C11 9.44772 11.4477 9 12 9C12.5523 9 13 9.44772 13 10V13C13 13.5523 12.5523 14 12 14Z" fill="currentColor"/>
                <path d="M10.5 16.5C10.5 15.6716 11.1716 15 12 15C12.8284 15 13.5 15.6716 13.5 16.5C13.5 17.3284 12.8284 18 12 18C11.1716 18 10.5 17.3284 10.5 16.5Z" fill="currentColor"/>
                <path fill-rule="evenodd" clip-rule="evenodd" d="M10.2301 3.2156C10.98 1.79093 13.02 1.79092 13.7698 3.2156L22.1135 19.0685C22.8144 20.4003 21.8486 22 20.3436 22H3.65635C2.15133 22 1.18556 20.4003 1.88651 19.0685L10.2301 3.2156ZM20.3436 20L12 4.1471L3.65635 20L20.3436 20Z" fill="currentColor"/>
            """.trimIndent()
        )

        // source: [MONO Icons](https://icons.mono.company/) license: ``icons/LICENSE.md``
        override val zoomIn = IconDefinition(
            "zoomIn",
            svg = """
                <path fill-rule="evenodd" clip-rule="evenodd" d="M10 4C6.68629 4 4 6.68629 4 10C4 13.3137 6.68629 16 10 16C13.3137 16 16 13.3137 16 10C16 6.68629 13.3137 4 10 4ZM2 10C2 5.58172 5.58172 2 10 2C14.4183 2 18 5.58172 18 10C18 11.8487 17.3729 13.551 16.3199 14.9056L21.7071 20.2929C22.0976 20.6834 22.0976 21.3166 21.7071 21.7071C21.3166 22.0976 20.6834 22.0976 20.2929 21.7071L14.9056 16.3199C13.551 17.3729 11.8487 18 10 18C5.58172 18 2 14.4183 2 10ZM10 7C10.5523 7 11 7.44772 11 8V9H12C12.5523 9 13 9.44772 13 10C13 10.5523 12.5523 11 12 11H11V12C11 12.5523 10.5523 13 10 13C9.44772 13 9 12.5523 9 12V11H8C7.44772 11 7 10.5523 7 10C7 9.44772 7.44772 9 8 9H9V8C9 7.44772 9.44772 7 10 7Z" fill="currentColor"/>
            """.trimIndent()
        )

        // source: [MONO Icons](https://icons.mono.company/) license: ``icons/LICENSE.md``
        override val zoomOut = IconDefinition(
            "zoomOut",
            svg = """
                <path fill-rule="evenodd" clip-rule="evenodd" d="M10 4C6.68629 4 4 6.68629 4 10C4 13.3137 6.68629 16 10 16C13.3137 16 16 13.3137 16 10C16 6.68629 13.3137 4 10 4ZM2 10C2 5.58172 5.58172 2 10 2C14.4183 2 18 5.58172 18 10C18 11.8487 17.3729 13.551 16.3199 14.9056L21.7071 20.2929C22.0976 20.6834 22.0976 21.3166 21.7071 21.7071C21.3166 22.0976 20.6834 22.0976 20.2929 21.7071L14.9056 16.3199C13.551 17.3729 11.8487 18 10 18C5.58172 18 2 14.4183 2 10ZM7 10C7 9.44772 7.44772 9 8 9H12C12.5523 9 13 9.44772 13 10C13 10.5523 12.5523 11 12 11H8C7.44772 11 7 10.5523 7 10Z" fill="currentColor"/>
            """.trimIndent()
        )

        override val fritz2 = IconDefinition(
            "fritz2",
            "0 0 152 152",
            svg = """
                <path fill="currentColor" d="M 75.63569,1.4806133e-5 A 75.731422,74.018906 0 0 0 7.5696619e-8,74.019268 75.731422,74.018906 0 0 0 75.731808,148.038 75.731422,74.018906 0 0 0 151.4631,74.019268 75.731422,74.018906 0 0 0 75.731808,1.4806133e-5 a 75.731422,74.018906 0 0 0 -0.09612,0 z M 111.16014,18.428347 c 3.52601,0.01826 6.37281,2.879733 6.35465,6.387206 l -0.13126,25.416536 c -0.0181,3.50747 -2.89477,6.338845 -6.4208,6.320544 -3.52602,-0.01826 -6.37285,-2.87922 -6.35465,-6.38669 l -12.775445,-0.06615 c -3.52603,-0.01826 -6.402596,2.813592 -6.420797,6.321062 l -0.03204,6.221842 h 5.896279 a 6.3606494,6.4906672 0 0 1 0.446484,-0.01601 6.3606494,6.4906672 0 0 1 6.360853,6.490557 6.3606494,6.4906672 0 0 1 -6.360853,6.490563 6.3606494,6.4906672 0 0 1 -0.516763,-0.0217 H 53.850976 v -0.02119 a 6.3606494,6.4732442 0 0 1 -0.301792,0.0078 6.3606494,6.4732442 0 0 1 -6.360853,-6.473505 6.3606494,6.4732442 0 0 1 6.360853,-6.472991 6.3606494,6.4732442 0 0 1 0.454237,0.01654 h 5.82445 l 0.06615,-12.708268 c 0.07267,-14.03637 11.57207,-25.357293 25.68267,-25.284244 l 19.163169,0.09922 c 0.0182,-3.507473 2.89426,-6.339322 6.42028,-6.32106 z m -51.430972,60.447988 25.551413,0.132292 -0.0987,19.062403 c -0.07268,14.03613 -11.57207,25.35724 -25.68267,25.28424 l -12.775445,-0.0661 c -0.01815,3.50747 -2.894788,6.33936 -6.420798,6.32106 -3.52603,-0.0183 -6.372852,-2.87974 -6.354651,-6.38721 L 34.08009,97.806447 c 0.01815,-3.50747 2.894258,-6.339361 6.420278,-6.321063 3.52601,0.01826 6.373368,2.879728 6.355168,6.387209 l 6.387724,0.03307 c 3.52602,0.01826 6.40208,-2.813582 6.420281,-6.321063 z"                  />
               """.trimIndent()
        )
    }

    override val input = object : InputFieldStyles {
        override val sizes = object : InputFieldSizes {
            override val small: Style<BasicParams> = {
                height { "2rem" }
                minWidth { "2.5rem" }
                fontSize { small }
                paddings {
                    horizontal { tiny }
                }
            }
            override val normal: Style<BasicParams> = {
                height { "2.5rem" }
                minWidth { "2.5rem" }
                fontSize { normal }
                paddings {
                    horizontal { small }
                }
            }

            override val large: Style<BasicParams> = {
                height { "3rem" }
                minWidth { "2.5rem" }
                fontSize { large }
                paddings {
                    horizontal { small }
                }
            }
        }

        override val variants = object : InputFieldVariants {
            override val outline: Style<BasicParams> = {
                // just leave the *foundation* CSS values untouched!
                // But we need a *name* for this variant, so we got to have this val!
            }

            override val filled: Style<BasicParams> = {
                background {
                    color { light }
                }

                hover {
                    css("filter: brightness(90%);")
                }

                focus {
                    zIndex { "1" }
                    background {
                        color { "transparent" }
                    }
                }
            }
        }
    }


    override val checkbox = object : CheckboxStyles {
        override val sizes = object : CheckboxSizes {
<<<<<<< HEAD
            private val basic: Style<BasicParams> = {
                css("--cb-disabled: ${colors.disabled}")
                display { inlineFlex }
                css("align-items: center;")

                //@TODO doesn't work / why?
                children("&:focus + div") {
                    border {
                        color { "#3182ce" }
                    }
                    boxShadow { outline }
                }
            }
            override val small: Style<BasicParams> = {
=======
           private val basic: Style<BasicParams> = {
               display {inlineFlex}
               css("align-items: center;")
           }
           override val small: Style<BasicParams> = {
>>>>>>> 142e2456
                basic()
                css("--cb-size: .75rem")
                css("--cb-svg-size: .50rem")
                css("--cb-radius:  ${radii.smaller}")
                fontSize { small }
                lineHeight { small }
                margins { right { tiny } }
            }
            override val normal: Style<BasicParams> = {
                basic()
                css("--cb-size: 1.0rem")
                css("--cb-svg-size: .75rem")
                css("--cb-radius:  ${radii.small}")
                fontSize { normal }
                lineHeight { normal }
                margins { right { smaller } }
            }
            override val large: Style<BasicParams> = {
                basic()
                css("--cb-size: 1.5rem")
                css("--cb-svg-size: 1.25rem")
                css("--cb-radius:  ${radii.normal}")
                fontSize { larger }
                lineHeight { larger }
                margins { right { small } }
            }
        }
<<<<<<< HEAD

        override val icon: Style<BasicParams> = {
=======
        override val input: Style<BasicParams> = {
            children("&:focus + div") {
                border {
                    color { focus }
                }
                boxShadow { outline }
            }
            children("&[disabled] + div") {
                background {
                    color{ disabled}
                }
            }
            children("&[disabled] ~ div") {
                    opacity {".5"}
            }
            children("&:not([checked]) + div > *") {
                css("visibility:hidden;")
            }
        }
        override val icon : Style<BasicParams> = {
>>>>>>> 142e2456
            width { "var(--cb-svg-size)" }
            height { "var(--cb-svg-size)" }
            lineHeight { "var(--cb-svg-size)" }
            margins {
                top { ".0625rem" }
                left { ".0625rem" }
            }
        }
        override val label: Style<BasicParams> = {
            margins { left { tiny } }
            display { block }
        }
        override val default: Style<BasicParams> = {
            display { inlineFlex }
            flex {
                shrink { "0" }
            }
            width { "var(--cb-size)" }
            height { "var(--cb-size)" }
            background { color { base } }
            border {
                width { "1px" }
                style { solid }
                color { dark }
            }
            radius { "var(--cb-radius)" }
        }
        override val checked: Style<BasicParams> = {
            background { color { info } }
            color { base }
        }
    }

    override val radio = object : RadioStyles {
        override val sizes = object : RadioSizes {
            private val basic: Style<BasicParams> = {
<<<<<<< HEAD
                css("--rb-disabled: ${colors.disabled}")
                display { inlineFlex }
=======
                display {inlineFlex}
>>>>>>> 142e2456
                css("align-items: center;")
            }
            override val small: Style<BasicParams> = {
                basic()
                css("--rb-size: .75rem")
                fontSize { small }
                lineHeight { small }
                margins { right { tiny } }
            }
            override val normal: Style<BasicParams> = {
                basic()
                css("--rb-size: 1.0rem")
                fontSize { normal }
                lineHeight { normal }
                margins { right { smaller } }
            }
            override val large: Style<BasicParams> = {
                basic()
                css("--rb-size: 1.5rem")
                fontSize { larger }
                lineHeight { larger }
                margins { right { small } }
            }
        }
        override val input: Style<BasicParams> = {
            children("&:focus + div") {
                border {
                    color { focus }
                }
                boxShadow { outline }
            }
            children("&[disabled] + div") {
                background {
                    color{ disabled}
                }
            }
            children("&[disabled] ~ div") {
                opacity {".5"}
            }
        }
        override val label: Style<BasicParams> = {
            margins { left { tiny } }
            display { block }
        }
        override val default: Style<BasicParams> = {
            display { inlineFlex }
            flex {
                shrink { "0" }
            }
            css("align-items:center;")
            css("justify-content:center;")
            width { "var(--rb-size)" }
            height { "var(--rb-size)" }
            background { color { "white" } }
            border {
                width { "2px" }
                style { solid }
                color { inherit }
            }
            radius { "9999px" }
        }
        override val selected: Style<BasicParams> = {
            background { color { info } }
            color { light }
            before {
                css("content:\"\";")
                display {
                    inlineBlock
                }
                position {
                    relative { }
                }
                width { "50%" }
                height { "50%" }
                radius { "50%" }
                background {
                    color { "currentColor" }
                }
            }
        }
    }

    override val switch = object : SwitchStyles {
        override val sizes = object : SwitchSizes {
            private val basic: Style<BasicParams> = {
<<<<<<< HEAD
                css("--sw-disabled: ${colors.disabled}")
                display { inlineFlex }
=======
                display {inlineFlex}
>>>>>>> 142e2456
                css("align-items: center;")
            }
            override val small: Style<BasicParams> = {
                basic()
                css("--sw-width: 1.35rem")
                css("--sw-height: .75rem")
                fontSize { small }
                lineHeight { small }
                margins { right { tiny } }
            }
            override val normal: Style<BasicParams> = {
                basic()
                css("--sw-width: 1.85rem")
                css("--sw-height: 1rem")
                fontSize { normal }
                lineHeight { normal }
                margins { right { smaller } }
            }
            override val large: Style<BasicParams> = {
                basic()
                css("--sw-width: 2.875rem")
                css("--sw-height: 1.5rem")
                fontSize { larger }
                lineHeight { larger }
                margins { right { small } }
            }
        }
<<<<<<< HEAD
        override val dot: Style<BasicParams> = {
=======
        override val input: Style<BasicParams> = {
            children("&:focus + div") {
                border {
                    color { focus }
                }
                boxShadow { outline }
            }

            children("&[checked] + div div") {
                css("transform:translateX(calc(var(--sw-width) - var(--sw-height)));")

            }

            children("&[disabled] + div") {
                background {
                    color{ disabled}
                }
            }
            children("&[disabled] ~ div") {
                opacity {".5"}
            }
        }
        override val dot : Style<BasicParams> = {
>>>>>>> 142e2456
            width { "var(--sw-height)" }
            height { "var(--sw-height)" }
            radius { "9999px" }
            background {
                color { "white" }
            }
            css("transition: transform 250ms ease 0s;")



        }
        override val label: Style<BasicParams> = {
            margins { left { tiny } }
            display { block }
        }
        override val default: Style<BasicParams> = {
            display { inlineFlex }
            flex {
                shrink { "0" }
            }
            padding { "2px" }
            width { "var(--sw-width)" }
            height { "var(--sw-height)" }
            background { color { light } }
            radius { "9999px" }
            css("justify-content: flex-start;")
            css("box-sizing: content-box;")
            css("align-items: center;")
            css("transition: all 120ms ease 0s;")
        }
        override val checked: Style<BasicParams> = {
            background { color { success } }
        }
    }

    override val button = object : PushButtonStyles {
        override val variants = object : PushButtonVariants {
            private val basic: Style<BasicParams> = {
                lineHeight { smaller }
                radius { normal }
                fontWeight { semiBold }

                focus {
                    boxShadow { outline }
                }
            }

            override val solid: Style<BasicParams> = {
                basic()
                background { color { "var(--main-color)" } }
                color { base }
                hover {
                    css("filter: brightness(80%);") //132%
                }
                active {
                    css("filter: brightness(80%);")
                }
            }

            override val outline: Style<BasicParams> = {
                basic()
                color { "var(--main-color)" }
                border {
                    width { thin }
                    style { solid }
                    color { "var(--main-color)" }
                }
                hover {
                    css("background-opacity: 0.2;")
                    background {
                        color { primary_hover }
                    }

                }
            }

            override val ghost: Style<BasicParams> = {
                basic()
                color { "var(--main-color)" }
            }

            override val link: Style<BasicParams> = {
                basic()
                paddings { all { none } }
                height { auto }
                lineHeight { normal }
                color { "var(--main-color)" }
                hover {
                    textDecoration { underline }
                }
                active {
                    color { secondary }
                }
            }
        }

        override val sizes = object : PushButtonSizes {
            override val normal: Style<BasicParams> = {
                height { "2.5rem" }
                minWidth { "2.5rem" }
                fontSize { normal }
                paddings {
                    horizontal { normal }
                }
            }

            override val small: Style<BasicParams> = {
                height { "2rem" }
                minWidth { "2rem" }
                fontSize { small }
                paddings {
                    horizontal { smaller }
                }
            }

            override val large: Style<BasicParams> = {
                height { "3rem" }
                minWidth { "3rem" }
                fontSize { large }
                paddings {
                    horizontal { larger }
                }
            }

        }

    }

    override val modal = object : ModalStyles {

        override val overlay: Style<BasicParams> = {
            position {
                fixed {
                    vertical { none }
                    horizontal { none }
                }
            }
            background {
                color { rgba(0, 0, 0, 0.4) }
            }
        }

        override val sizes = object : ModalSizes {

            private val basic: Style<BasicParams> = {
                background {
                    color { "white" }
                }
                padding { normal }
                radius { tiny }
                boxShadow { raisedFurther }
            }

            override val full: Style<BasicParams> = {
                basic()
                width { "100%" }
                height { "100%" }
                position {
                    fixed {
                        horizontal { "0" }
                        vertical { "0" }
                    }
                }
            }

            override val large: Style<BasicParams> = {
                basic()
                position {
                    fixed {
                        left { "var(--main-level)" }
                        top { "var(--main-level)" }
                        //bottom {normal}
                        right { normal }
                    }
                }
                minHeight { wide.smaller }
            }

            override val normal: Style<BasicParams> = {
                basic()
                position {
                    fixed {
                        top { "var(--main-level)" }
                        left { "50%" }
                    }
                }
                minHeight { wide.smaller }
                minWidth { "50%" }
                css("transform: translateX(-50%);")
            }

            override val small: Style<BasicParams> = {
                basic()
                position {
                    fixed {
                        top { "var(--main-level)" }
                        left { "65%" }
                        bottom { normal }
                    }
                }
                minHeight { wide.smaller }
                minWidth { "35%" }
                css("transform: translateX(-90%);")
            }
        }

        override val variants = object : ModalVariants {
            override val auto: Style<BasicParams> = {
                position {
                    fixed {
                        bottom { auto }
                    }
                }
            }

            override val verticalFilled: Style<BasicParams> = {
                position {
                    fixed {
                        bottom { normal }
                    }
                }
            }

            override val centered: Style<BasicParams> = {
                position {
                    fixed {
                        top { "50%" }
                    }
                }
                // FIXME: does not work! overrides size-settings!
                css("transform: translatey(-50%);")
            }
        }
    }

    override val popover = object : PopoverStyles {
        override val size: PopoverSizes = object : PopoverSizes {
            private val basic: Style<BasicParams> = {
                background {
                    color { "white" }
                }
                paddings {
                    top { tiny }
                    bottom { tiny }
                    left { small }
                    right { small }
                }
                radius { tiny }
                boxShadow { flat }
                zIndex { "20" }

            }
            override val auto: Style<BasicParams> = {
                basic()
            }
            override val normal: Style<BasicParams> = {
                basic()
                width { "250px" }
            }
        }
        override val trigger: Style<BasicParams> = {
            display { "inline-block" }
        }
        override val header: Style<BasicParams> = {
            fontWeight { semiBold }
            borders {
                bottom {
                    width { thin }
                    style { solid }
                    color { inherit }
                }
            }
        }
        override val section: Style<BasicParams> = {
            paddings {
                top { tiny }
                bottom { tiny }
            }
        }
        override val footer: Style<BasicParams> = {
            borders {
                top {
                    width { thin }
                    style { solid }
                    color { inherit }
                }
            }
        }
        override val placement = object : PopoverPlacements {
            private val basic: Style<BasicParams> = {
                css("transition: transform .2s;")
                zIndex { "50" }
            }
            override val top: Style<BasicParams> = {
                basic()
                position {
                    absolute {
                        left { "50%" }
                        top { "-1rem" }
                    }
                }
                css("transform: translate(-50%, -100%) scale(1);")
            }
            override val right: Style<BasicParams> = {
                margins { top { "1rem" } }
                position {
                    absolute {
                        left { "calc(100% + 1rem)" }
                        top { "50%" }
                    }
                }
                css("transform: translate(0, -50%) scale(1);")
            }
            override val bottom: Style<BasicParams> = {
                position {
                    absolute {
                        left { "50%" }
                        top { "calc(100% + 1rem)" }
                    }
                }
                css("transform: translate(-50%, 0) scale(1);")
            }
            override val left: Style<BasicParams> = {
                margins { top { "1rem" } }
                position {
                    absolute {
                        left { "-1rem" }
                        top { "50%" }
                    }
                }
                css("transform: translate(-100%, -50%) scale(1);")
            }
        }
        override val arrowPlacement = object : PopoverArrowPlacements {
            private val basic: Style<BasicParams> = {
                css("transform: rotate(45deg);")
                width { "1rem" }
                height { "1rem" }
                position {
                    absolute {}
                }
                background {
                    color { inherit }
                }
                before {
                    zIndex { "-1" }
                    css("content:\"\";")
                    width { "1rem" }
                    height { "1rem" }
                    position {
                        absolute {
                        }
                    }
                }
            }
            override val top: Style<BasicParams> = {
                basic()
                css("left:calc(50% - 0.5rem);")
                position {
                    absolute { top { "-0.5rem" } }
                }
                before {
                    boxShadow {
                        "rgba(0, 0, 0, 0.1) -1px -1px 1px 0px"
                    }
                }
            }
            override val right: Style<BasicParams> = {
                basic()
                css("top: calc(50% - 1.5rem);")
                css("right: calc(-0.5rem - 0.5px);")
                position {
                    absolute {}
                }
                before {
                    boxShadow {
                        "rgba(0, 0, 0, 0.1) -1px 1px 1px 0px inset"
                    }
                }
            }
            override val bottom: Style<BasicParams> = {
                basic()
                css("left:calc(50% - 0.5rem);")
                position {
                    absolute { bottom { "-0.5rem" } }
                }
                before {
                    boxShadow {
                        "rgba(0, 0, 0, 0.1) -1px -1px 1px 0px inset"
                    }
                }
            }
            override val left: Style<BasicParams> = {
                basic()
                css("top:calc(50% - 1.5rem);")
                position {
                    absolute { left { "-0.5rem" } }
                }
                before {
                    boxShadow {
                        "rgba(0, 0, 0, 0.1) -1px 1px 1px 0px"
                    }
                }
            }
        }
        override val closeButton: Style<BasicParams> = {
            position {
                absolute {
                    right { "0.5rem" }
                    top { "0.5rem" }
                }
            }
            padding { tiny }
            width { "1rem" }
            height { "1rem" }
            minWidth { "1rem" }
            fontWeight { semiBold }
            lineHeight { "1rem" }
        }
    }

    override val tooltip = object : Tooltip {

        override fun write(vararg value: String): Style<BasicParams> {
            return write(*value) { top }
        }

        override fun write(
            vararg value: String,
            tooltipPlacement: TooltipPlacements.() -> Style<BasicParams>
        ): Style<BasicParams> {
            return {
                position {
                    relative {}
                }
                after {
                    css("content:\"${value.asList().joinToString("\\A")}\";")
<<<<<<< HEAD
                    background { color { dark } }
                    color { light }
                    display { block }
=======
                    background { color{ dark } }
                    color{ light }
                    display { none }
>>>>>>> 142e2456
                    overflow { hidden }
                    opacity { "0" }
                    zIndex { "20" }
                    position {
                        absolute {
                            left { "50%" }
                            bottom { "100%" }
                        }
                    }
                    padding { tiny }
                    fontSize { smaller }
                    lineHeight { smaller }
                    css("text-overflow: ellipsis;")
                    css("transition: opacity .2s, transform .2s;")
                    css("white-space: pre;")
                }
<<<<<<< HEAD
                focus {
                    after {
=======
                focus{
                    after{
                        display { block }
>>>>>>> 142e2456
                        opacity { "1" }
                    }

                }
                hover {
<<<<<<< HEAD
                    after {
                        opacity { "1" }
                    }
=======
                   after{
                       display { block }
                       opacity { "1" }
                   }
>>>>>>> 142e2456
                }
                tooltipPlacement.invoke(placement)()
            }
        }

        override val placement = object : TooltipPlacements {
            override val top: Style<BasicParams> = {
                after {
                    css("transform: translate(-50%, 0.5rem);")
                }
                focus {
                    after {
                        css("transform: translate(-50%, -.5rem);")
                    }
                }
                hover {
                    after {
                        css("transform: translate(-50%, -.5rem);")
                    }
                }
            }
            override val right: Style<BasicParams> = {
                after {
                    position {
                        absolute {
                            bottom { "50%" }
                            left { "100%" }
                        }
                    }
                    css("transform: translate(-0.5rem, 50%);")
                }
                focus {
                    after {
                        css("transform: translate(0.5rem, 50%);")
                    }

                }
                hover {
                    after {
                        css("transform: translate(0.5rem, 50%);")
                    }
                }
            }
            override val bottom: Style<BasicParams> = {
                after {
                    position {
                        absolute {
                            bottom { auto }
                            top { "100%" }
                        }
                    }
                    css("transform: translate(-50%, -.5rem);")
                }
                focus {
                    after {
                        css("transform: translate(-50%, .5rem);")
                    }
                }
                hover {
                    after {
                        css("transform: translate(-50%, .5rem);")
                    }

                }
            }
            override val left: Style<BasicParams> = {
                after {
                    position {
                        absolute {
                            bottom { "50%" }
                            left { auto }
                            right { "100%" }
                        }
                    }
                    css("transform: translate(0.5rem, 50%);")
                }
                focus {
                    after {
                        css("transform: translate(-0.5rem, 50%);")
                    }

                }
                hover {
                    after {
                        css("transform: translate(-0.5rem, 50%);")
                    }
                }
            }
        }
    }

    override val reset: String by lazy {
        //from modern-normalize v1.0.0 | MIT License | https://github.com/sindresorhus/modern-normalize
        """
            *,::after,::before{box-sizing:border-box}:root{-moz-tab-size:4;tab-size:4}html{line-height:1.15;-webkit-text-size-adjust:100%}body{margin:0}body{font-family:system-ui,-apple-system,'Segoe UI',Roboto,Helvetica,Arial,sans-serif,'Apple Color Emoji','Segoe UI Emoji'}hr{height:0;color:inherit}abbr[title]{-webkit-text-decoration:underline dotted;text-decoration:underline dotted}b,strong{font-weight:bolder}code,kbd,pre,samp{font-family:ui-monospace,SFMono-Regular,Consolas,'Liberation Mono',Menlo,monospace;font-size:1em}small{font-size:80%}sub,sup{font-size:75%;line-height:0;position:relative;vertical-align:baseline}sub{bottom:-.25em}sup{top:-.5em}table{text-indent:0;border-color:inherit}button,input,optgroup,select,textarea{font-family:inherit;font-size:100%;line-height:1.15;margin:0}button,select{text-transform:none}[type=button],[type=reset],[type=submit],button{-webkit-appearance:button}legend{padding:0}progress{vertical-align:baseline}::-webkit-inner-spin-button,::-webkit-outer-spin-button{height:auto}[type=search]{-webkit-appearance:textfield;outline-offset:-2px}::-webkit-search-decoration{-webkit-appearance:none}::-webkit-file-upload-button{-webkit-appearance:button;font:inherit}summary{display:list-item}blockquote,dd,dl,figure,h1,h2,h3,h4,h5,h6,hr,p,pre{margin:0}button{background-color:transparent;background-image:none}fieldset{margin:0;padding:0}ol,ul{list-style:none;margin:0;padding:0}html{font-family:ui-sans-serif,system-ui,-apple-system,BlinkMacSystemFont,"Segoe UI",Roboto,"Helvetica Neue",Arial,"Noto Sans",sans-serif,"Apple Color Emoji","Segoe UI Emoji","Segoe UI Symbol","Noto Color Emoji";line-height:1.5}body{font-family:inherit;line-height:inherit}*,::after,::before{box-sizing:border-box;border-width:0;border-style:solid;border-color:#e5e7eb}hr{border-top-width:1px}img{border-style:solid}textarea{resize:vertical}input::placeholder,textarea::placeholder{color:#9ca3af}[role=button],button{cursor:pointer}table{border-collapse:collapse}h1,h2,h3,h4,h5,h6{font-size:inherit;font-weight:inherit}a{color:inherit;text-decoration:inherit}button,input,optgroup,select,textarea{padding:0;line-height:inherit;color:inherit}code,kbd,pre,samp{font-family:ui-monospace,SFMono-Regular,Menlo,Monaco,Consolas,"Liberation Mono","Courier New",monospace}audio,canvas,embed,iframe,img,object,svg,video{display:block;vertical-align:middle}img,video{max-width:100%;height:auto}
        """ + """
            html {
              font-rendering: optimizeLegibilty;
              color: ${colors.dark}
            }
            body {
              margin: 0;
              line-height: ${lineHeights.large}
              font-family: Inter, sans-serif;
              font-feature-settings: "kern";
            }
            textarea {
              font-family: Inter, sans-serif;
              line-height: ${lineHeights.tiny}; /* 1 */
            }
            a {
              font-family: Inter, sans-serif;
              font-weight: 600;
              font-size: ${fontSizes.small}
            }
            p {
              font-family: Inter, sans-serif;
              font-size: ${fontSizes.normal};
              line-height: ${lineHeights.larger};
            }
            *::after {
              border-sizing: border-box;
              overflow-wrap: break-word;
            }
            h1 {
              font-family: Inter, sans-serif;
              line-height: ${lineHeights.tiny};
              font-weight: 700;
              font-size: ${fontSizes.huge};
              letter-spacing: ${letterSpacings.small};
              outline: 0;
            }
            h2 {
              font-family: Inter, sans-serif;
              line-height: ${lineHeights.small};
              font-weight: 600;
              font-size: ${fontSizes.larger};
              letter-spacing: ${letterSpacings.small};
            }
            h3 {
              font-family: Inter, sans-serif;
              line-height: smaller;
              font-weight: 600;
              font-size: ${fontSizes.large};
              letter-spacing: ${letterSpacings.small};
            }
            h4 {
              font-family: Inter, sans-serif;
              font-size: ${fontSizes.normal};
              font-weight: bold;
            }
            h5 {
              font-family: Inter, sans-serif;
              font-size: ${fontSizes.small};
              font-weight: bold;
            }
            h6 {
              font-family: Inter, sans-serif;
              font-size: ${fontSizes.smaller};
              font-weight: bold;
            }
        """.trimIndent()
    }

    override val textarea = object : TextAreaStyles {
        override val resize = object : TextAreaResize {
            override val none: Style<BasicParams> = {
                css("resize:none")
            }

            override val vertical: Style<BasicParams> = {
                css("resize:vertical")
            }

            override val horizontal: Style<BasicParams> = {
                css("resize:horizontal")
            }
        }

        override val size = object : TextAreaSize {

            override val small: Style<BasicParams> = {
                lineHeight { normal }
                height { "1rem" }
                width { "25%" }

                paddings {
                    vertical { "4px" }
                    horizontal { "0.5rem" }
                }
            }
            override val normal: Style<BasicParams> = {
                lineHeight { normal }
                height { "2rem" }
                width { "50%" }

                paddings {
                    vertical { "8px" }
                    horizontal { "0.75rem" }
                }
            }
            override val large: Style<BasicParams> = {
                lineHeight { normal }
                height { "2.5rem" }
                width { "100%" }

                paddings {
                    vertical { "8px" }
                    horizontal { "0.75rem" }
                }
            }
        }

    }
}

<|MERGE_RESOLUTION|>--- conflicted
+++ resolved
@@ -1370,28 +1370,14 @@
 
     override val checkbox = object : CheckboxStyles {
         override val sizes = object : CheckboxSizes {
-<<<<<<< HEAD
             private val basic: Style<BasicParams> = {
-                css("--cb-disabled: ${colors.disabled}")
+
                 display { inlineFlex }
                 css("align-items: center;")
 
-                //@TODO doesn't work / why?
-                children("&:focus + div") {
-                    border {
-                        color { "#3182ce" }
-                    }
-                    boxShadow { outline }
-                }
+
             }
             override val small: Style<BasicParams> = {
-=======
-           private val basic: Style<BasicParams> = {
-               display {inlineFlex}
-               css("align-items: center;")
-           }
-           override val small: Style<BasicParams> = {
->>>>>>> 142e2456
                 basic()
                 css("--cb-size: .75rem")
                 css("--cb-svg-size: .50rem")
@@ -1419,10 +1405,6 @@
                 margins { right { small } }
             }
         }
-<<<<<<< HEAD
-
-        override val icon: Style<BasicParams> = {
-=======
         override val input: Style<BasicParams> = {
             children("&:focus + div") {
                 border {
@@ -1442,8 +1424,7 @@
                 css("visibility:hidden;")
             }
         }
-        override val icon : Style<BasicParams> = {
->>>>>>> 142e2456
+        override val icon: Style<BasicParams> = {
             width { "var(--cb-svg-size)" }
             height { "var(--cb-svg-size)" }
             lineHeight { "var(--cb-svg-size)" }
@@ -1480,12 +1461,7 @@
     override val radio = object : RadioStyles {
         override val sizes = object : RadioSizes {
             private val basic: Style<BasicParams> = {
-<<<<<<< HEAD
-                css("--rb-disabled: ${colors.disabled}")
                 display { inlineFlex }
-=======
-                display {inlineFlex}
->>>>>>> 142e2456
                 css("align-items: center;")
             }
             override val small: Style<BasicParams> = {
@@ -1571,12 +1547,7 @@
     override val switch = object : SwitchStyles {
         override val sizes = object : SwitchSizes {
             private val basic: Style<BasicParams> = {
-<<<<<<< HEAD
-                css("--sw-disabled: ${colors.disabled}")
                 display { inlineFlex }
-=======
-                display {inlineFlex}
->>>>>>> 142e2456
                 css("align-items: center;")
             }
             override val small: Style<BasicParams> = {
@@ -1604,9 +1575,6 @@
                 margins { right { small } }
             }
         }
-<<<<<<< HEAD
-        override val dot: Style<BasicParams> = {
-=======
         override val input: Style<BasicParams> = {
             children("&:focus + div") {
                 border {
@@ -1629,8 +1597,7 @@
                 opacity {".5"}
             }
         }
-        override val dot : Style<BasicParams> = {
->>>>>>> 142e2456
+        override val dot: Style<BasicParams> = {
             width { "var(--sw-height)" }
             height { "var(--sw-height)" }
             radius { "9999px" }
@@ -2068,15 +2035,9 @@
                 }
                 after {
                     css("content:\"${value.asList().joinToString("\\A")}\";")
-<<<<<<< HEAD
                     background { color { dark } }
                     color { light }
-                    display { block }
-=======
-                    background { color{ dark } }
-                    color{ light }
                     display { none }
->>>>>>> 142e2456
                     overflow { hidden }
                     opacity { "0" }
                     zIndex { "20" }
@@ -2093,29 +2054,17 @@
                     css("transition: opacity .2s, transform .2s;")
                     css("white-space: pre;")
                 }
-<<<<<<< HEAD
                 focus {
                     after {
-=======
-                focus{
-                    after{
                         display { block }
->>>>>>> 142e2456
                         opacity { "1" }
                     }
 
                 }
                 hover {
-<<<<<<< HEAD
                     after {
-                        opacity { "1" }
-                    }
-=======
-                   after{
-                       display { block }
-                       opacity { "1" }
-                   }
->>>>>>> 142e2456
+                        display { block }opacity { "1" }
+                    }
                 }
                 tooltipPlacement.invoke(placement)()
             }
