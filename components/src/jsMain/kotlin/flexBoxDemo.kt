--- conflicted
+++ resolved
@@ -38,43 +38,6 @@
             }
         }
 
-<<<<<<< HEAD
-                box({
-                    zIndex { layer(1) }
-                    margins(
-                        {
-                            top { small }
-                            bottom { large }
-                        },
-                        md = { left { normal } }
-                    )
-                    flex { shrink { "0" } }
-                }) {
-                    (::img.styled {
-                        width(sm = { small }, md = { smaller })
-                        boxShadow { flat }
-                        radius { large }
-                    }) {
-                        src = const("https://www.fritz2.dev/images/fritz_info_1.jpg")
-                        alt = const("Random image for flex layout demonstration")
-                    }
-                }
-
-                box({
-                    zIndex { base }
-                    //width { "300px" }
-                    margins(
-                        {
-                            top { small }
-                            bottom { large }
-                        },
-                        md = { left { normal } }
-                    )
-                }) {
-                    (::p.styled {
-                        theme.teaserText
-                    }) { +"Teaser texts can be styled as well" }
-=======
         box({
             zIndex { base }
             //width { "300px" }
@@ -87,60 +50,11 @@
             )
         }) {
             (::p.styled { theme.teaserText }) { +"Teaser texts can be styled as well" }
->>>>>>> e937a735
 //                    p {
 //                        // TODO: Way too complicated - needs to get some convenient API! (But how?)
 //                        className = themeStore.data.map { i -> staticStyle("foo", themes[i].teaserText).name }
 //                        +"Marketing"
 //                    }
-<<<<<<< HEAD
-                    (::h1.styled { theme.sizes.large }) { +"Flex Layouts Showcase" }
-                    (::p.styled {
-                        paddings {
-                            all { "0.8rem" }
-                            left { "0" }
-                        }
-                        fontSize { normal }
-                    }) {
-                        +"Flex layouts provide a better of using space on websites and handle containers of unknown sizes. While we showcase our flex layout, let's use the opportunity to also show off theme selection with this small example:"
-                    }
-                    (::div.styled {
-                        paddings {
-                            all { "0.8rem" }
-                            left { "0" }
-                        }
-                    }) {
-                        themeStore.data.map { currentThemeIndex ->
-                            radioGroup {
-                                items { themes.map { it.name } }
-                                selected { themes[currentThemeIndex].name }
-                                radioSize { normal }
-                            }.map { selected ->
-                                themes.indexOf(
-                                    themes.find {
-                                        selected == it.name
-                                    }
-                                )
-                            } handledBy themeStore.selectTheme
-                        }.watch()
-                    }
-                    (::p.styled {
-                        paddings {
-                            all { "0.8rem" }
-                            left { "0" }
-                        }
-                        fontSize { normal }
-                        fontWeight { normal }
-                    }) {
-                        +"Lorem ipsum dolor sit amet consectetur adipisicing elit. Cum doloribus amet vel? Expedita "
-                        +"sit praesentium dolores obcaecati possimus sapiente voluptatem doloribus, ipsum harum in quia, provident corporis nulla corrupti placeat!"
-                        +"Duis autem vel eum iriure dolor in hendrerit in vulputate velit esse molestie consequat, "
-                        +"vel illum dolore eu feugiat nulla facilisis at vero eros et accumsan et iusto odio dignissim qui blandit praesent luptatum zzril delenit augue duis dolore te feugait nulla facilisi. Lorem ipsum dolor sit amet, consectetuer adipiscing elit, sed diam nonummy nibh euismod tincidunt ut laoreet dolore magna aliquam erat volutpat."
-                        +"Ut wisi enim ad minim veniam, quis nostrud exerci tation ullamcorper suscipit lobortis nisl"
-                        +" ut aliquip ex ea commodo consequat. Duis autem vel eum iriure dolor in hendrerit in vulputate velit esse molestie consequat, vel illum dolore eu feugiat nulla facilisis at vero eros et accumsan et iusto odio dignissim qui blandit praesent luptatum zzril delenit augue duis dolore te feugait nulla facilisi. "
-                        +"Nam liber tempor cum soluta nobis eleifend option congue nihil imperdiet doming id quod mazim placerat facer possim assum. Lorem ipsum dolor sit amet, consectetuer adipiscing elit, sed diam nonummy nibh euismod tincidunt ut laoreet dolore magna aliquam erat volutpat. Ut wisi enim ad minim veniam, quis nostrud exerci tation ullamcorper suscipit lobortis nisl ut aliquip ex ea commodo consequat."
-                    }
-=======
             (::h1.styled { theme.sizes.large }) { +"Flex Layouts Showcase" }
             (::p.styled {
                 paddings {
@@ -155,7 +69,6 @@
                 paddings {
                     all { "0.8rem" }
                     left { "0" }
->>>>>>> e937a735
                 }
             }) {
                 themeStore.data.map { currentThemeIndex ->
